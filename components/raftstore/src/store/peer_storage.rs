// Copyright 2016 TiKV Project Authors. Licensed under Apache-2.0.

use std::cell::{Cell, RefCell};
use std::collections::VecDeque;
use std::sync::atomic::{AtomicUsize, Ordering};
use std::sync::mpsc::{self, Receiver, TryRecvError};
use std::sync::Arc;
use std::time::Instant;
use std::{cmp, error, u64};

use engine_traits::CF_RAFT;
use engine_traits::{KvEngine, KvEngines, Mutable, Peekable, WriteBatch};
use keys::{self, enc_end_key, enc_start_key};
use kvproto::metapb::{self, Region};
use kvproto::raft_serverpb::{
    MergeState, PeerState, RaftApplyState, RaftLocalState, RaftSnapshotData, RegionLocalState,
};
use protobuf::Message;
use raft::eraftpb::{ConfState, Entry, HardState, Snapshot};
use raft::{self, Error as RaftError, RaftState, Ready, Storage, StorageError};

use crate::store::fsm::GenSnapTask;
use crate::store::util::conf_state_from_region;
use crate::store::ProposalContext;
use crate::{Error, Result};
use into_other::into_other;
use tikv_util::worker::Scheduler;

use super::metrics::*;
use super::worker::RegionTask;
use super::{SnapEntry, SnapKey, SnapManager, SnapshotStatistics};

// When we create a region peer, we should initialize its log term/index > 0,
// so that we can force the follower peer to sync the snapshot first.
pub const RAFT_INIT_LOG_TERM: u64 = 5;
pub const RAFT_INIT_LOG_INDEX: u64 = 5;
const MAX_SNAP_TRY_CNT: usize = 5;
const RAFT_LOG_MULTI_GET_CNT: u64 = 8;

/// The initial region epoch version.
pub const INIT_EPOCH_VER: u64 = 1;
/// The initial region epoch conf_version.
pub const INIT_EPOCH_CONF_VER: u64 = 1;

// One extra slot for VecDeque internal usage.
const MAX_CACHE_CAPACITY: usize = 1024 - 1;
const SHRINK_CACHE_CAPACITY: usize = 64;

pub const JOB_STATUS_PENDING: usize = 0;
pub const JOB_STATUS_RUNNING: usize = 1;
pub const JOB_STATUS_CANCELLING: usize = 2;
pub const JOB_STATUS_CANCELLED: usize = 3;
pub const JOB_STATUS_FINISHED: usize = 4;
pub const JOB_STATUS_FAILED: usize = 5;

/// Possible status returned by `check_applying_snap`.
#[derive(Debug, Clone, Copy, PartialEq)]
pub enum CheckApplyingSnapStatus {
    /// A snapshot is just applied.
    Success,
    /// A snapshot is being applied.
    Applying,
    /// No snapshot is being applied at all or the snapshot is cancelled
    Idle,
}

#[derive(Debug)]
pub enum SnapState {
    Relax,
    Generating(Receiver<Snapshot>),
    Applying(Arc<AtomicUsize>),
    ApplyAborted,
}

impl PartialEq for SnapState {
    fn eq(&self, other: &SnapState) -> bool {
        match (self, other) {
            (&SnapState::Relax, &SnapState::Relax)
            | (&SnapState::ApplyAborted, &SnapState::ApplyAborted)
            | (&SnapState::Generating(_), &SnapState::Generating(_)) => true,
            (&SnapState::Applying(ref b1), &SnapState::Applying(ref b2)) => {
                b1.load(Ordering::Relaxed) == b2.load(Ordering::Relaxed)
            }
            _ => false,
        }
    }
}

#[inline]
pub fn first_index(state: &RaftApplyState) -> u64 {
    state.get_truncated_state().get_index() + 1
}

#[inline]
pub fn last_index(state: &RaftLocalState) -> u64 {
    state.get_last_index()
}

pub const ENTRY_MEM_SIZE: usize = std::mem::size_of::<Entry>();

struct EntryCache {
    cache: VecDeque<Entry>,
    mem_size_change: i64,
}

impl EntryCache {
    fn first_index(&self) -> Option<u64> {
        self.cache.front().map(|e| e.get_index())
    }

    fn fetch_entries_to(
        &self,
        begin: u64,
        end: u64,
        mut fetched_size: u64,
        max_size: u64,
        ents: &mut Vec<Entry>,
    ) {
        if begin >= end {
            return;
        }
        assert!(!self.cache.is_empty());
        let cache_low = self.cache.front().unwrap().get_index();
        let start_idx = begin.checked_sub(cache_low).unwrap() as usize;
        let limit_idx = end.checked_sub(cache_low).unwrap() as usize;

        let mut end_idx = start_idx;
        self.cache
            .iter()
            .skip(start_idx)
            .take_while(|e| {
                let cur_idx = end_idx as u64 + cache_low;
                assert_eq!(e.get_index(), cur_idx);
                let m = u64::from(e.compute_size());
                fetched_size += m;
                if fetched_size == m {
                    end_idx += 1;
                    fetched_size <= max_size && end_idx < limit_idx
                } else if fetched_size <= max_size {
                    end_idx += 1;
                    end_idx < limit_idx
                } else {
                    false
                }
            })
            .count();
        // Cache either is empty or contains latest log. Hence we don't need to fetch log
        // from rocksdb anymore.
        assert!(end_idx == limit_idx || fetched_size > max_size);
        let (first, second) = tikv_util::slices_in_range(&self.cache, start_idx, end_idx);
        ents.extend_from_slice(first);
        ents.extend_from_slice(second);
    }

    fn append(&mut self, tag: &str, entries: &[Entry]) {
        if entries.is_empty() {
            return;
        }
        if let Some(cache_last_index) = self.cache.back().map(|e| e.get_index()) {
            let first_index = entries[0].get_index();
            if cache_last_index >= first_index {
                if self.cache.front().unwrap().get_index() >= first_index {
                    self.update_mem_size_change_before_clear();
                    self.cache.clear();
                } else {
                    let left = self.cache.len() - (cache_last_index - first_index + 1) as usize;
                    self.mem_size_change -= self
                        .cache
                        .iter()
                        .skip(left)
                        .map(|e| (e.data.capacity() + e.context.capacity()) as i64)
                        .sum::<i64>();
                    self.cache.truncate(left);
                }
                if self.cache.len() + entries.len() < SHRINK_CACHE_CAPACITY
                    && self.cache.capacity() > SHRINK_CACHE_CAPACITY
                {
                    let old_capacity = self.cache.capacity();
                    self.cache.shrink_to_fit();
                    self.mem_size_change += self.get_cache_vec_mem_size_change(
                        self.cache.capacity() as i64,
                        old_capacity as i64,
                    )
                }
            } else if cache_last_index + 1 < first_index {
                panic!(
                    "{} unexpected hole: {} < {}",
                    tag, cache_last_index, first_index
                );
            }
        }
        let mut start_idx = 0;
        if let Some(len) = (self.cache.len() + entries.len()).checked_sub(MAX_CACHE_CAPACITY) {
            if len < self.cache.len() {
                let mut drained_cache_entries_size = 0;
                self.cache.drain(..len).for_each(|e| {
                    drained_cache_entries_size += (e.data.capacity() + e.context.capacity()) as i64
                });
                self.mem_size_change -= drained_cache_entries_size;
            } else {
                start_idx = len - self.cache.len();
                self.update_mem_size_change_before_clear();
                self.cache.clear();
            }
        }
        let old_capacity = self.cache.capacity();
        let mut entries_mem_size = 0;
        for e in &entries[start_idx..] {
            self.cache.push_back(e.to_owned());
            entries_mem_size += (e.data.capacity() + e.context.capacity()) as i64;
        }
        self.mem_size_change += self
            .get_cache_vec_mem_size_change(self.cache.capacity() as i64, old_capacity as i64)
            + entries_mem_size;
    }

    pub fn compact_to(&mut self, idx: u64) {
        let cache_first_idx = self.first_index().unwrap_or(u64::MAX);
        if cache_first_idx > idx {
            return;
        }
        let mut drained_cache_entries_size = 0;
        let cache_last_idx = self.cache.back().unwrap().get_index();
        // Use `cache_last_idx + 1` to make sure cache can be cleared completely
        // if necessary.
        self.cache
            .drain(..(cmp::min(cache_last_idx + 1, idx) - cache_first_idx) as usize)
            .for_each(|e| {
                drained_cache_entries_size += (e.data.capacity() + e.context.capacity()) as i64
            });
        self.mem_size_change -= drained_cache_entries_size;
        if self.cache.len() < SHRINK_CACHE_CAPACITY && self.cache.capacity() > SHRINK_CACHE_CAPACITY
        {
            let old_capacity = self.cache.capacity();
            // So the peer storage doesn't have much writes since the proposal of compaction,
            // we can consider this peer is going to be inactive.
            self.cache.shrink_to_fit();
            self.mem_size_change += self
                .get_cache_vec_mem_size_change(self.cache.capacity() as i64, old_capacity as i64)
        }
    }

    fn update_mem_size_change_before_clear(&mut self) {
        self.mem_size_change -= self
            .cache
            .iter()
            .map(|e| (e.data.capacity() + e.context.capacity()) as i64)
            .sum::<i64>();
    }

    fn get_cache_vec_mem_size_change(&self, new_capacity: i64, old_capacity: i64) -> i64 {
        ENTRY_MEM_SIZE as i64 * (new_capacity - old_capacity)
    }

    fn get_total_mem_size(&self) -> i64 {
        let data_size: usize = self
            .cache
            .iter()
            .map(|e| e.data.capacity() + e.context.capacity())
            .sum();
        (ENTRY_MEM_SIZE * self.cache.capacity() + data_size) as i64
    }

    fn flush_mem_size_change(&mut self) {
        if self.mem_size_change == 0 {
            return;
        }
        RAFT_ENTRIES_CACHES_GAUGE.add(self.mem_size_change);
        self.mem_size_change = 0;
    }

    #[inline]
    fn is_empty(&self) -> bool {
        self.cache.is_empty()
    }
}

impl Default for EntryCache {
    fn default() -> Self {
        let cache = VecDeque::default();
        RAFT_ENTRIES_CACHES_GAUGE.add((ENTRY_MEM_SIZE * cache.capacity()) as i64);
        EntryCache {
            cache,
            mem_size_change: 0,
        }
    }
}

impl Drop for EntryCache {
    fn drop(&mut self) {
        self.flush_mem_size_change();
        RAFT_ENTRIES_CACHES_GAUGE.sub(self.get_total_mem_size());
    }
}

#[derive(Default)]
pub struct CacheQueryStats {
    pub hit: Cell<u64>,
    pub miss: Cell<u64>,
}

impl CacheQueryStats {
    pub fn flush(&mut self) {
        if self.hit.get() > 0 {
            RAFT_ENTRY_FETCHES.hit.inc_by(self.hit.replace(0) as i64);
        }
        if self.miss.get() > 0 {
            RAFT_ENTRY_FETCHES.miss.inc_by(self.miss.replace(0) as i64);
        }
    }
}

pub trait HandleRaftReadyContext<WK, WR>
where
    WK: WriteBatch,
    WR: WriteBatch,
{
    /// Returns the mutable references of WriteBatch for both KvDB and RaftDB in one interface.
    fn wb_mut(&mut self) -> (&mut WK, &mut WR);
    fn kv_wb_mut(&mut self) -> &mut WK;
    fn raft_wb_mut(&mut self) -> &mut WR;
    fn sync_log(&self) -> bool;
    fn set_sync_log(&mut self, sync: bool);
}

fn storage_error<E>(error: E) -> raft::Error
where
    E: Into<Box<dyn error::Error + Send + Sync>>,
{
    raft::Error::Store(StorageError::Other(error.into()))
}

impl From<Error> for RaftError {
    fn from(err: Error) -> RaftError {
        storage_error(err)
    }
}

pub struct ApplySnapResult {
    // prev_region is the region before snapshot applied.
    pub prev_region: metapb::Region,
    pub region: metapb::Region,
    pub destroyed_regions: Vec<metapb::Region>,
}

/// Returned by `PeerStorage::handle_raft_ready`, used for recording changed status of
/// `RaftLocalState` and `RaftApplyState`.
pub struct InvokeContext {
    pub region_id: u64,
    /// Changed RaftLocalState is stored into `raft_state`.
    pub raft_state: RaftLocalState,
    /// Changed RaftApplyState is stored into `apply_state`.
    pub apply_state: RaftApplyState,
    last_term: u64,
    /// The old region is stored here if there is a snapshot.
    pub snap_region: Option<Region>,
    /// The regions whose range are overlapped with this region
    pub destroyed_regions: Vec<metapb::Region>,
}

impl InvokeContext {
    pub fn new(store: &PeerStorage<impl KvEngine, impl KvEngine>) -> InvokeContext {
        InvokeContext {
            region_id: store.get_region_id(),
            raft_state: store.raft_state.clone(),
            apply_state: store.apply_state.clone(),
            last_term: store.last_term,
            snap_region: None,
            destroyed_regions: vec![],
        }
    }

    #[inline]
    pub fn has_snapshot(&self) -> bool {
        self.snap_region.is_some()
    }

    #[inline]
    pub fn save_raft_state_to(&self, raft_wb: &mut impl WriteBatch) -> Result<()> {
        raft_wb.put_msg(&keys::raft_state_key(self.region_id), &self.raft_state)?;
        Ok(())
    }

    #[inline]
    pub fn save_snapshot_raft_state_to(
        &self,
        snapshot_index: u64,
        kv_wb: &mut impl WriteBatch,
    ) -> Result<()> {
        let mut snapshot_raft_state = self.raft_state.clone();
        snapshot_raft_state
            .mut_hard_state()
            .set_commit(snapshot_index);
        snapshot_raft_state.set_last_index(snapshot_index);

        kv_wb.put_msg_cf(
            CF_RAFT,
            &keys::snapshot_raft_state_key(self.region_id),
            &snapshot_raft_state,
        )?;
        Ok(())
    }

    #[inline]
    pub fn save_apply_state_to(&self, kv_wb: &mut impl WriteBatch) -> Result<()> {
        kv_wb.put_msg_cf(
            CF_RAFT,
            &keys::apply_state_key(self.region_id),
            &self.apply_state,
        )?;
        Ok(())
    }
}

pub fn recover_from_applying_state(
    engines: &KvEngines<impl KvEngine, impl KvEngine>,
    raft_wb: &mut impl WriteBatch,
    region_id: u64,
) -> Result<()> {
    let snapshot_raft_state_key = keys::snapshot_raft_state_key(region_id);
    let snapshot_raft_state: RaftLocalState =
        match box_try!(engines.kv.get_msg_cf(CF_RAFT, &snapshot_raft_state_key)) {
            Some(state) => state,
            None => {
                return Err(box_err!(
                    "[region {}] failed to get raftstate from kv engine, \
                     when recover from applying state",
                    region_id
                ));
            }
        };

    let raft_state_key = keys::raft_state_key(region_id);
    let raft_state: RaftLocalState = match box_try!(engines.raft.get_msg(&raft_state_key)) {
        Some(state) => state,
        None => RaftLocalState::default(),
    };

    // if we recv append log when applying snapshot, last_index in raft_local_state will
    // larger than snapshot_index. since raft_local_state is written to raft engine, and
    // raft write_batch is written after kv write_batch, raft_local_state may wrong if
    // restart happen between the two write. so we copy raft_local_state to kv engine
    // (snapshot_raft_state), and set snapshot_raft_state.last_index = snapshot_index.
    // after restart, we need check last_index.
    if last_index(&snapshot_raft_state) > last_index(&raft_state) {
        raft_wb.put_msg(&raft_state_key, &snapshot_raft_state)?;
    }
    Ok(())
}

fn init_applied_index_term(
    engines: &KvEngines<impl KvEngine, impl KvEngine>,
    region: &Region,
    apply_state: &RaftApplyState,
) -> Result<u64> {
    if apply_state.applied_index == RAFT_INIT_LOG_INDEX {
        return Ok(RAFT_INIT_LOG_TERM);
    }
    let truncated_state = apply_state.get_truncated_state();
    if apply_state.applied_index == truncated_state.get_index() {
        return Ok(truncated_state.get_term());
    }
    let state_key = keys::raft_log_key(region.get_id(), apply_state.applied_index);
    match engines.raft.get_msg::<Entry>(&state_key)? {
        Some(e) => Ok(e.term),
        None => Err(box_err!(
            "[region {}] entry at apply index {} doesn't exist, may lose data.",
            region.get_id(),
            apply_state.applied_index
        )),
    }
}

fn init_raft_state(
    engines: &KvEngines<impl KvEngine, impl KvEngine>,
    region: &Region,
) -> Result<RaftLocalState> {
    let state_key = keys::raft_state_key(region.get_id());
    Ok(match engines.raft.get_msg(&state_key)? {
        Some(s) => s,
        None => {
            let mut raft_state = RaftLocalState::default();
            if !region.get_peers().is_empty() {
                // new split region
                raft_state.set_last_index(RAFT_INIT_LOG_INDEX);
                raft_state.mut_hard_state().set_term(RAFT_INIT_LOG_TERM);
                raft_state.mut_hard_state().set_commit(RAFT_INIT_LOG_INDEX);
                engines.raft.put_msg(&state_key, &raft_state)?;
            }
            raft_state
        }
    })
}

fn init_apply_state(
    engines: &KvEngines<impl KvEngine, impl KvEngine>,
    region: &Region,
) -> Result<RaftApplyState> {
    Ok(
        match engines
            .kv
            .get_msg_cf(CF_RAFT, &keys::apply_state_key(region.get_id()))?
        {
            Some(s) => s,
            None => {
                let mut apply_state = RaftApplyState::default();
                if !region.get_peers().is_empty() {
                    apply_state.set_applied_index(RAFT_INIT_LOG_INDEX);
                    let state = apply_state.mut_truncated_state();
                    state.set_index(RAFT_INIT_LOG_INDEX);
                    state.set_term(RAFT_INIT_LOG_TERM);
                }
                apply_state
            }
        },
    )
}

fn validate_states(
    region_id: u64,
    engines: &KvEngines<impl KvEngine, impl KvEngine>,
    raft_state: &mut RaftLocalState,
    apply_state: &RaftApplyState,
) -> Result<()> {
    let last_index = raft_state.get_last_index();
    let mut commit_index = raft_state.get_hard_state().get_commit();
    let apply_index = apply_state.get_applied_index();

    if commit_index < apply_state.get_last_commit_index() {
        return Err(box_err!(
            "raft state {:?} not match apply state {:?} and can't be recovered.",
            raft_state,
            apply_state
        ));
    }
    let recorded_commit_index = apply_state.get_commit_index();
    if commit_index < recorded_commit_index {
        let log_key = keys::raft_log_key(region_id, recorded_commit_index);
        let entry = engines.raft.get_msg::<Entry>(&log_key)?;
        if entry.map_or(true, |e| e.get_term() != apply_state.get_commit_term()) {
            return Err(box_err!(
                "log at recorded commit index [{}] {} doesn't exist, may lose data",
                apply_state.get_commit_term(),
                recorded_commit_index
            ));
        }
        info!("updating commit index"; "region_id" => region_id, "old" => commit_index, "new" => recorded_commit_index);
        commit_index = recorded_commit_index;
    }

    if commit_index > last_index || apply_index > commit_index {
        return Err(box_err!(
            "raft state {:?} not match apply state {:?} and can't be recovered,",
            raft_state,
            apply_state
        ));
    }

    raft_state.mut_hard_state().set_commit(commit_index);
    if raft_state.get_hard_state().get_term() < apply_state.get_commit_term() {
        return Err(box_err!("raft state {:?} corrupted", raft_state));
    }

    Ok(())
}

fn init_last_term(
    engines: &KvEngines<impl KvEngine, impl KvEngine>,
    region: &Region,
    raft_state: &RaftLocalState,
    apply_state: &RaftApplyState,
) -> Result<u64> {
    let last_idx = raft_state.get_last_index();
    if last_idx == 0 {
        return Ok(0);
    } else if last_idx == RAFT_INIT_LOG_INDEX {
        return Ok(RAFT_INIT_LOG_TERM);
    } else if last_idx == apply_state.get_truncated_state().get_index() {
        return Ok(apply_state.get_truncated_state().get_term());
    } else {
        assert!(last_idx > RAFT_INIT_LOG_INDEX);
    }
    let last_log_key = keys::raft_log_key(region.get_id(), last_idx);
    let entry = engines.raft.get_msg::<Entry>(&last_log_key)?;
    match entry {
        None => Err(box_err!(
            "[region {}] entry at {} doesn't exist, may lose data.",
            region.get_id(),
            last_idx
        )),
        Some(e) => Ok(e.get_term()),
    }
}

pub struct PeerStorage<EK, ER>
where
    EK: KvEngine,
{
    pub engines: KvEngines<EK, ER>,

    peer_id: u64,
    region: metapb::Region,
    raft_state: RaftLocalState,
    apply_state: RaftApplyState,
    applied_index_term: u64,
    last_term: u64,

    snap_state: RefCell<SnapState>,
    gen_snap_task: RefCell<Option<GenSnapTask>>,
    region_sched: Scheduler<RegionTask<EK::Snapshot>>,
    snap_tried_cnt: RefCell<usize>,

    cache: EntryCache,
    stats: CacheQueryStats,

    pub tag: String,
}

impl<EK, ER> Storage for PeerStorage<EK, ER>
where
    EK: KvEngine,
    ER: KvEngine,
{
    fn initial_state(&self) -> raft::Result<RaftState> {
        self.initial_state()
    }

    fn entries(
        &self,
        low: u64,
        high: u64,
        max_size: impl Into<Option<u64>>,
    ) -> raft::Result<Vec<Entry>> {
        self.entries(low, high, max_size.into().unwrap_or(u64::MAX))
    }

    fn term(&self, idx: u64) -> raft::Result<u64> {
        self.term(idx)
    }

    fn first_index(&self) -> raft::Result<u64> {
        Ok(self.first_index())
    }

    fn last_index(&self) -> raft::Result<u64> {
        Ok(self.last_index())
    }

    fn snapshot(&self, request_index: u64) -> raft::Result<Snapshot> {
        self.snapshot(request_index)
    }
}

impl<EK, ER> PeerStorage<EK, ER>
where
    EK: KvEngine,
    ER: KvEngine,
{
    pub fn new(
        engines: KvEngines<EK, ER>,
        region: &metapb::Region,
        region_sched: Scheduler<RegionTask<EK::Snapshot>>,
        peer_id: u64,
        tag: String,
    ) -> Result<PeerStorage<EK, ER>> {
        debug!(
            "creating storage on specified path";
            "region_id" => region.get_id(),
            "peer_id" => peer_id,
            "path" => ?engines.kv.path(),
        );
        let mut raft_state = init_raft_state(&engines, region)?;
        let apply_state = init_apply_state(&engines, region)?;
        if let Err(e) = validate_states(region.get_id(), &engines, &mut raft_state, &apply_state) {
            return Err(box_err!("{} validate state fail: {:?}", tag, e));
        }
        let last_term = init_last_term(&engines, region, &raft_state, &apply_state)?;
        let applied_index_term = init_applied_index_term(&engines, region, &apply_state)?;

        Ok(PeerStorage {
            engines,
            peer_id,
            region: region.clone(),
            raft_state,
            apply_state,
            snap_state: RefCell::new(SnapState::Relax),
            gen_snap_task: RefCell::new(None),
            region_sched,
            snap_tried_cnt: RefCell::new(0),
            tag,
            applied_index_term,
            last_term,
            cache: EntryCache::default(),
            stats: CacheQueryStats::default(),
        })
    }

    pub fn is_initialized(&self) -> bool {
        !self.region().get_peers().is_empty()
    }

    pub fn initial_state(&self) -> raft::Result<RaftState> {
        let hard_state = self.raft_state.get_hard_state().clone();
        if hard_state == HardState::default() {
            assert!(
                !self.is_initialized(),
                "peer for region {:?} is initialized but local state {:?} has empty hard \
                 state",
                self.region,
                self.raft_state
            );

            return Ok(RaftState::new(hard_state, ConfState::default()));
        }
        Ok(RaftState::new(
            hard_state,
            conf_state_from_region(self.region()),
        ))
    }

    fn check_range(&self, low: u64, high: u64) -> raft::Result<()> {
        if low > high {
            return Err(storage_error(format!(
                "low: {} is greater that high: {}",
                low, high
            )));
        } else if low <= self.truncated_index() {
            return Err(RaftError::Store(StorageError::Compacted));
        } else if high > self.last_index() + 1 {
            return Err(storage_error(format!(
                "entries' high {} is out of bound lastindex {}",
                high,
                self.last_index()
            )));
        }
        Ok(())
    }

    pub fn entries(&self, low: u64, high: u64, max_size: u64) -> raft::Result<Vec<Entry>> {
        self.check_range(low, high)?;
        let mut ents = Vec::with_capacity((high - low) as usize);
        if low == high {
            return Ok(ents);
        }
        let cache_low = self.cache.first_index().unwrap_or(u64::MAX);
        let region_id = self.get_region_id();
        if high <= cache_low {
            // not overlap
            self.stats.miss.update(|m| m + 1);
            fetch_entries_to(
                &self.engines.raft,
                region_id,
                low,
                high,
                max_size,
                &mut ents,
            )?;
            return Ok(ents);
        }
        let mut fetched_size = 0;
        let begin_idx = if low < cache_low {
            self.stats.miss.update(|m| m + 1);
            fetched_size = fetch_entries_to(
                &self.engines.raft,
                region_id,
                low,
                cache_low,
                max_size,
                &mut ents,
            )?;
            if fetched_size > max_size {
                // max_size exceed.
                return Ok(ents);
            }
            cache_low
        } else {
            low
        };

        self.stats.hit.update(|h| h + 1);
        self.cache
            .fetch_entries_to(begin_idx, high, fetched_size, max_size, &mut ents);
        Ok(ents)
    }

    pub fn term(&self, idx: u64) -> raft::Result<u64> {
        if idx == self.truncated_index() {
            return Ok(self.truncated_term());
        }
        self.check_range(idx, idx + 1)?;
        if self.truncated_term() == self.last_term || idx == self.last_index() {
            return Ok(self.last_term);
        }
        let entries = self.entries(idx, idx + 1, raft::NO_LIMIT)?;
        Ok(entries[0].get_term())
    }

    #[inline]
    pub fn first_index(&self) -> u64 {
        first_index(&self.apply_state)
    }

    #[inline]
    pub fn last_index(&self) -> u64 {
        last_index(&self.raft_state)
    }

    #[inline]
    pub fn last_term(&self) -> u64 {
        self.last_term
    }

    #[inline]
    pub fn applied_index(&self) -> u64 {
        self.apply_state.get_applied_index()
    }

    #[inline]
    pub fn set_applied_state(&mut self, apply_state: RaftApplyState) {
        self.apply_state = apply_state;
    }

    #[inline]
    pub fn set_applied_term(&mut self, applied_index_term: u64) {
        self.applied_index_term = applied_index_term;
    }

    #[inline]
    pub fn apply_state(&self) -> &RaftApplyState {
        &self.apply_state
    }

    #[inline]
    pub fn applied_index_term(&self) -> u64 {
        self.applied_index_term
    }

    #[inline]
    pub fn committed_index(&self) -> u64 {
        self.raft_state.get_hard_state().get_commit()
    }

    #[inline]
    pub fn truncated_index(&self) -> u64 {
        self.apply_state.get_truncated_state().get_index()
    }

    #[inline]
    pub fn truncated_term(&self) -> u64 {
        self.apply_state.get_truncated_state().get_term()
    }

    pub fn region(&self) -> &metapb::Region {
        &self.region
    }

    pub fn set_region(&mut self, region: metapb::Region) {
        self.region = region;
    }

    pub fn raw_snapshot(&self) -> EK::Snapshot {
        self.engines.kv.snapshot()
    }

    fn validate_snap(&self, snap: &Snapshot, request_index: u64) -> bool {
        let idx = snap.get_metadata().get_index();
        if idx < self.truncated_index() || idx < request_index {
            // stale snapshot, should generate again.
            info!(
                "snapshot is stale, generate again";
                "region_id" => self.region.get_id(),
                "peer_id" => self.peer_id,
                "snap_index" => idx,
                "truncated_index" => self.truncated_index(),
                "request_index" => request_index,
            );
            STORE_SNAPSHOT_VALIDATION_FAILURE_COUNTER.stale.inc();
            return false;
        }

        let mut snap_data = RaftSnapshotData::default();
        if let Err(e) = snap_data.merge_from_bytes(snap.get_data()) {
            error!(
                "failed to decode snapshot, it may be corrupted";
                "region_id" => self.region.get_id(),
                "peer_id" => self.peer_id,
                "err" => ?e,
            );
            STORE_SNAPSHOT_VALIDATION_FAILURE_COUNTER.decode.inc();
            return false;
        }
        let snap_epoch = snap_data.get_region().get_region_epoch();
        let latest_epoch = self.region().get_region_epoch();
        if snap_epoch.get_conf_ver() < latest_epoch.get_conf_ver() {
            info!(
                "snapshot epoch is stale";
                "region_id" => self.region.get_id(),
                "peer_id" => self.peer_id,
                "snap_epoch" => ?snap_epoch,
                "latest_epoch" => ?latest_epoch,
            );
            STORE_SNAPSHOT_VALIDATION_FAILURE_COUNTER.epoch.inc();
            return false;
        }

        true
    }

    /// Gets a snapshot. Returns `SnapshotTemporarilyUnavailable` if there is no unavailable
    /// snapshot.
    pub fn snapshot(&self, request_index: u64) -> raft::Result<Snapshot> {
        let mut snap_state = self.snap_state.borrow_mut();
        let mut tried_cnt = self.snap_tried_cnt.borrow_mut();

        let (mut tried, mut snap) = (false, None);
        if let SnapState::Generating(ref recv) = *snap_state {
            tried = true;
            match recv.try_recv() {
                Err(TryRecvError::Disconnected) => {}
                Err(TryRecvError::Empty) => {
                    return Err(raft::Error::Store(
                        raft::StorageError::SnapshotTemporarilyUnavailable,
                    ));
                }
                Ok(s) => snap = Some(s),
            }
        }

        if tried {
            *snap_state = SnapState::Relax;
            match snap {
                Some(s) => {
                    *tried_cnt = 0;
                    if self.validate_snap(&s, request_index) {
                        return Ok(s);
                    }
                }
                None => {
                    warn!(
                        "failed to try generating snapshot";
                        "region_id" => self.region.get_id(),
                        "peer_id" => self.peer_id,
                        "times" => *tried_cnt,
                    );
                }
            }
        }

        if SnapState::Relax != *snap_state {
            panic!("{} unexpected state: {:?}", self.tag, *snap_state);
        }

        if *tried_cnt >= MAX_SNAP_TRY_CNT {
            let cnt = *tried_cnt;
            *tried_cnt = 0;
            return Err(raft::Error::Store(box_err!(
                "failed to get snapshot after {} times",
                cnt
            )));
        }

        info!(
            "requesting snapshot";
            "region_id" => self.region.get_id(),
            "peer_id" => self.peer_id,
            "request_index" => request_index,
        );
        *tried_cnt += 1;
        let (tx, rx) = mpsc::sync_channel(1);
        *snap_state = SnapState::Generating(rx);

        let task = GenSnapTask::new(self.region.get_id(), self.committed_index(), tx);
        let mut gen_snap_task = self.gen_snap_task.borrow_mut();
        assert!(gen_snap_task.is_none());
        *gen_snap_task = Some(task);
        Err(raft::Error::Store(
            raft::StorageError::SnapshotTemporarilyUnavailable,
        ))
    }

    pub fn take_gen_snap_task(&mut self) -> Option<GenSnapTask> {
        self.gen_snap_task.get_mut().take()
    }

    // Append the given entries to the raft log using previous last index or self.last_index.
    // Return the new last index for later update. After we commit in engine, we can set last_index
    // to the return one.
    pub fn append<H: HandleRaftReadyContext<EK::WriteBatch, ER::WriteBatch>>(
        &mut self,
        invoke_ctx: &mut InvokeContext,
        entries: &[Entry],
        ready_ctx: &mut H,
    ) -> Result<u64> {
        debug!(
            "append entries";
            "region_id" => self.region.get_id(),
            "peer_id" => self.peer_id,
            "count" => entries.len(),
        );
        let prev_last_index = invoke_ctx.raft_state.get_last_index();
        if entries.is_empty() {
            return Ok(prev_last_index);
        }

        let (last_index, last_term) = {
            let e = entries.last().unwrap();
            (e.get_index(), e.get_term())
        };

        for entry in entries {
            if !ready_ctx.sync_log() {
                ready_ctx.set_sync_log(get_sync_log_from_entry(entry));
            }
            ready_ctx.raft_wb_mut().put_msg(
                &keys::raft_log_key(self.get_region_id(), entry.get_index()),
                entry,
            )?;
        }

        // Delete any previously appended log entries which never committed.
        for i in (last_index + 1)..=prev_last_index {
            // TODO: Wrap it as an engine::Error.
            box_try!(ready_ctx
                .raft_wb_mut()
                .delete(&keys::raft_log_key(self.get_region_id(), i)));
        }

        invoke_ctx.raft_state.set_last_index(last_index);
        invoke_ctx.last_term = last_term;

        // TODO: if the writebatch is failed to commit, the cache will be wrong.
        self.cache.append(&self.tag, entries);
        Ok(last_index)
    }

    pub fn compact_to(&mut self, idx: u64) {
        self.cache.compact_to(idx);
    }

    #[inline]
    pub fn is_cache_empty(&self) -> bool {
        self.cache.is_empty()
    }

    pub fn maybe_gc_cache(&mut self, replicated_idx: u64, apply_idx: u64) {
        if replicated_idx == apply_idx {
            // The region is inactive, clear the cache immediately.
            self.cache.compact_to(apply_idx + 1);
        } else {
            let cache_first_idx = match self.cache.first_index() {
                None => return,
                Some(idx) => idx,
            };
            if cache_first_idx > replicated_idx + 1 {
                // Catching up log requires accessing fs already, let's optimize for
                // the common case.
                // Maybe gc to second least replicated_idx is better.
                self.cache.compact_to(apply_idx + 1);
            }
        }
    }

    #[inline]
    pub fn flush_cache_metrics(&mut self) {
        self.stats.flush();
        self.cache.flush_mem_size_change();
    }

    // Apply the peer with given snapshot.
    pub fn apply_snapshot(
        &mut self,
        ctx: &mut InvokeContext,
        snap: &Snapshot,
        kv_wb: &mut EK::WriteBatch,
        raft_wb: &mut ER::WriteBatch,
        destroy_regions: &[metapb::Region],
    ) -> Result<()> {
        info!(
            "begin to apply snapshot";
            "region_id" => self.region.get_id(),
            "peer_id" => self.peer_id,
        );

        let mut snap_data = RaftSnapshotData::default();
        snap_data.merge_from_bytes(snap.get_data())?;

        let region_id = self.get_region_id();

        let region = snap_data.take_region();
        if region.get_id() != region_id {
            return Err(box_err!(
                "mismatch region id {} != {}",
                region_id,
                region.get_id()
            ));
        }

        if self.is_initialized() {
            // we can only delete the old data when the peer is initialized.
            self.clear_meta(kv_wb, raft_wb)?;
        }
        // Write its source peers' `RegionLocalState` together with itself for atomicity
        for r in destroy_regions {
            write_peer_state(kv_wb, r, PeerState::Tombstone, None)?;
        }
        write_peer_state(kv_wb, &region, PeerState::Applying, None)?;

        let last_index = snap.get_metadata().get_index();

        ctx.raft_state.set_last_index(last_index);
        ctx.last_term = snap.get_metadata().get_term();
        ctx.apply_state.set_applied_index(last_index);

        // The snapshot only contains log which index > applied index, so
        // here the truncate state's (index, term) is in snapshot metadata.
        ctx.apply_state.mut_truncated_state().set_index(last_index);
        ctx.apply_state
            .mut_truncated_state()
            .set_term(snap.get_metadata().get_term());

        info!(
            "apply snapshot with state ok";
            "region_id" => self.region.get_id(),
            "peer_id" => self.peer_id,
            "region" => ?region,
            "state" => ?ctx.apply_state,
        );

        fail_point!("before_apply_snap_update_region", |_| { Ok(()) });

        ctx.snap_region = Some(region);
        Ok(())
    }

    /// Delete all meta belong to the region. Results are stored in `wb`.
    pub fn clear_meta(
        &mut self,
        kv_wb: &mut EK::WriteBatch,
        raft_wb: &mut ER::WriteBatch,
    ) -> Result<()> {
        let region_id = self.get_region_id();
        clear_meta(&self.engines, kv_wb, raft_wb, region_id, &self.raft_state)?;
        self.cache = EntryCache::default();
        Ok(())
    }

    /// Delete all data belong to the region.
    /// If return Err, data may get partial deleted.
    pub fn clear_data(&self) -> Result<()> {
        let (start_key, end_key) = (enc_start_key(self.region()), enc_end_key(self.region()));
        let region_id = self.get_region_id();
        box_try!(self
            .region_sched
            .schedule(RegionTask::destroy(region_id, start_key, end_key)));
        Ok(())
    }

    /// Delete all data that is not covered by `new_region`.
    fn clear_extra_data(
        &self,
        region_id: u64,
        old_region: &metapb::Region,
        new_region: &metapb::Region,
    ) -> Result<()> {
        let (old_start_key, old_end_key) = (enc_start_key(old_region), enc_end_key(old_region));
        let (new_start_key, new_end_key) = (enc_start_key(new_region), enc_end_key(new_region));
        if old_start_key < new_start_key {
            box_try!(self.region_sched.schedule(RegionTask::destroy(
                region_id,
                old_start_key,
                new_start_key
            )));
        }
        if new_end_key < old_end_key {
            box_try!(self.region_sched.schedule(RegionTask::destroy(
                region_id,
                new_end_key,
                old_end_key
            )));
        }
        Ok(())
    }

    pub fn get_raft_engine(&self) -> ER {
        self.engines.raft.clone()
    }

    /// Check whether the storage has finished applying snapshot.
    #[inline]
    pub fn is_applying_snapshot(&self) -> bool {
        match *self.snap_state.borrow() {
            SnapState::Applying(_) => true,
            _ => false,
        }
    }

    #[inline]
    pub fn is_generating_snapshot(&self) -> bool {
        fail_point!("is_generating_snapshot", |_| { true });
        match *self.snap_state.borrow() {
            SnapState::Generating(_) => true,
            _ => false,
        }
    }

    /// Check if the storage is applying a snapshot.
    #[inline]
    pub fn check_applying_snap(&mut self) -> CheckApplyingSnapStatus {
        let mut res = CheckApplyingSnapStatus::Idle;
        let new_state = match *self.snap_state.borrow() {
            SnapState::Applying(ref status) => {
                let s = status.load(Ordering::Relaxed);
                if s == JOB_STATUS_FINISHED {
                    res = CheckApplyingSnapStatus::Success;
                    SnapState::Relax
                } else if s == JOB_STATUS_CANCELLED {
                    SnapState::ApplyAborted
                } else if s == JOB_STATUS_FAILED {
                    // TODO: cleanup region and treat it as tombstone.
                    panic!("{} applying snapshot failed", self.tag,);
                } else {
                    return CheckApplyingSnapStatus::Applying;
                }
            }
            _ => return res,
        };
        *self.snap_state.borrow_mut() = new_state;
        res
    }

    #[inline]
    pub fn is_canceling_snap(&self) -> bool {
        match *self.snap_state.borrow() {
            SnapState::Applying(ref status) => {
                status.load(Ordering::Relaxed) == JOB_STATUS_CANCELLING
            }
            _ => false,
        }
    }

    /// Cancel applying snapshot, return true if the job can be considered not be run again.
    pub fn cancel_applying_snap(&mut self) -> bool {
        let is_cancelled = match *self.snap_state.borrow() {
            SnapState::Applying(ref status) => {
                if status.compare_and_swap(
                    JOB_STATUS_PENDING,
                    JOB_STATUS_CANCELLING,
                    Ordering::SeqCst,
                ) == JOB_STATUS_PENDING
                {
                    true
                } else if status.compare_and_swap(
                    JOB_STATUS_RUNNING,
                    JOB_STATUS_CANCELLING,
                    Ordering::SeqCst,
                ) == JOB_STATUS_RUNNING
                {
                    return false;
                } else {
                    false
                }
            }
            _ => return false,
        };
        if is_cancelled {
            *self.snap_state.borrow_mut() = SnapState::ApplyAborted;
            return true;
        }
        // now status can only be JOB_STATUS_CANCELLING, JOB_STATUS_CANCELLED,
        // JOB_STATUS_FAILED and JOB_STATUS_FINISHED.
        self.check_applying_snap() != CheckApplyingSnapStatus::Applying
    }

    #[inline]
    pub fn set_snap_state(&mut self, state: SnapState) {
        *self.snap_state.borrow_mut() = state
    }

    #[inline]
    pub fn is_snap_state(&self, state: SnapState) -> bool {
        *self.snap_state.borrow() == state
    }

    pub fn get_region_id(&self) -> u64 {
        self.region().get_id()
    }

    pub fn schedule_applying_snapshot(&mut self) {
        let status = Arc::new(AtomicUsize::new(JOB_STATUS_PENDING));
        self.set_snap_state(SnapState::Applying(Arc::clone(&status)));
        let task = RegionTask::Apply {
            region_id: self.get_region_id(),
            status,
        };

        // Don't schedule the snapshot to region worker.
        fail_point!("skip_schedule_applying_snapshot", |_| {});

        // TODO: gracefully remove region instead.
        if let Err(e) = self.region_sched.schedule(task) {
            info!(
                "failed to to schedule apply job, are we shutting down?";
                "region_id" => self.region.get_id(),
                "peer_id" => self.peer_id,
                "err" => ?e,
            );
        }
    }

    /// Save memory states to disk.
    ///
    /// This function only write data to `ready_ctx`'s `WriteBatch`. It's caller's duty to write
    /// it explicitly to disk. If it's flushed to disk successfully, `post_ready` should be called
    /// to update the memory states properly.
    // Using `&Ready` here to make sure `Ready` struct is not modified in this function. This is
    // a requirement to advance the ready object properly later.
    pub fn handle_raft_ready<H: HandleRaftReadyContext<EK::WriteBatch, ER::WriteBatch>>(
        &mut self,
        ready_ctx: &mut H,
        ready: &Ready,
        destroy_regions: Vec<metapb::Region>,
    ) -> Result<InvokeContext> {
        let mut ctx = InvokeContext::new(self);
        let snapshot_index = if ready.snapshot().is_empty() {
            0
        } else {
            fail_point!("raft_before_apply_snap");
            let (kv_wb, raft_wb) = ready_ctx.wb_mut();
<<<<<<< HEAD
            //Yuanguo:
            //   1. clear kv_wb and raft_wb;
            //   2. write "region state" in  kv_wb;
            //           region state: to get all region ids in local store, you can scan the region state.
            //           	column-family: "raft"
            //           	key:
            //           		start_key=0x01,0x03
            //           		end_key=0x01,0x04
            //
            //           		0x01,0x03,   {region_id},   0x01
            //           		---------    -----------    ------
            //           		2B prefix        8B         1B region state suffix
            //           	    0x03:region-meta
            //           	val: state
            //           		Applying    //applying a snapshot
            //   3. populate ctx with info contained in snap: last index, term ...
            //Yuanguo: where is the real snap data (rocksdb checkpoint)?
            self.apply_snapshot(&mut ctx, ready.snapshot(), kv_wb, raft_wb)?;
=======
            self.apply_snapshot(&mut ctx, ready.snapshot(), kv_wb, raft_wb, &destroy_regions)?;
>>>>>>> 1709de63
            fail_point!("raft_after_apply_snap");

            ctx.destroyed_regions = destroy_regions;

            last_index(&ctx.raft_state)
        };

        if ready.must_sync() {
            ready_ctx.set_sync_log(true);
        }

        //Yuanguo: write entries (raft log to append) to ready_ctx.raft_kv (maybe discard original logs)
        //  raft log
        //	 column-family: "default"
        //	 key:
        //		0x01,0x02,   {region_id}  {0x01}  		       {log-index}
        //		----------   -----------  ------               -----------
        //		2B prefix		8B	     1B raft log suffix       8B
        //		0x02:region-raft
        //	 val: entry
        if !ready.entries().is_empty() {
            self.append(&mut ctx, ready.entries(), ready_ctx)?;
        }

        // Last index is 0 means the peer is created from raft message
        // and has not applied snapshot yet, so skip persistent hard state.
        if ctx.raft_state.get_last_index() > 0 {
            if let Some(hs) = ready.hs() {
                ctx.raft_state.set_hard_state(hs.clone());
            }
        }

        // Save raft state if it has changed or peer has applied a snapshot.
<<<<<<< HEAD
        if ctx.raft_state != self.raft_state || snapshot_index != 0 {
            //Yuanguo:
            //  raft state:
            //	    column-family: "default"
            //	    key:
            //		    0x01,0x02,   {region_id} ,  0x02
            //	    	----------   -----------    -----
            //	    	2B prefix		8B	        1B raft state suffix
            //	    	0x02:region-raft
            //      val: raft state (hard state, term, index ...)
=======
        if ctx.raft_state != self.raft_state || snapshot_index > 0 {
>>>>>>> 1709de63
            ctx.save_raft_state_to(ready_ctx.raft_wb_mut())?;
            if snapshot_index > 0 {
                // in case of restart happen when we just write region state to Applying,
                // but not write raft_local_state to raft rocksdb in time.
                // we write raft state to default rocksdb, with last index set to snap index,
                // in case of recv raft log after snapshot.
                ctx.save_snapshot_raft_state_to(snapshot_index, ready_ctx.kv_wb_mut())?;
            }
        }

        // only when apply snapshot
        if snapshot_index > 0 {
            ctx.save_apply_state_to(ready_ctx.kv_wb_mut())?;
        }

        Ok(ctx)
    }

    /// Update the memory state after ready changes are flushed to disk successfully.
    pub fn post_ready(&mut self, ctx: InvokeContext) -> Option<ApplySnapResult> {
        self.raft_state = ctx.raft_state;
        self.apply_state = ctx.apply_state;
        self.last_term = ctx.last_term;
        // If we apply snapshot ok, we should update some infos like applied index too.
        let snap_region = match ctx.snap_region {
            Some(r) => r,
            None => return None,
        };
        // cleanup data before scheduling apply task
        if self.is_initialized() {
            if let Err(e) = self.clear_extra_data(self.get_region_id(), self.region(), &snap_region)
            {
                // No need panic here, when applying snapshot, the deletion will be tried
                // again. But if the region range changes, like [a, c) -> [a, b) and [b, c),
                // [b, c) will be kept in rocksdb until a covered snapshot is applied or
                // store is restarted.
                error!(
                    "failed to cleanup data, may leave some dirty data";
                    "region_id" => self.get_region_id(),
                    "peer_id" => self.peer_id,
                    "err" => ?e,
                );
            }
        }

        // Note that the correctness depends on the fact that these source regions MUST NOT
        // serve read request otherwise a corrupt data may be returned.
        // For now, it is ensured by
        // 1. After `PrepareMerge` log is committed, the source region leader's lease will be
        //    suspected immediately which makes local reader invalid to serve read request.
        // 2. No read request can be responsed during merging.
        // These conditions are used to prevent reading **stale** data in the past.
        // At present, they are used to prevent reading **corrupt** data.
        for r in &ctx.destroyed_regions {
            if let Err(e) = self.clear_extra_data(r.get_id(), r, &snap_region) {
                error!(
                    "failed to cleanup data, may leave some dirty data";
                    "region_id" => r.get_id(),
                    "err" => ?e,
                );
            }
        }

        self.schedule_applying_snapshot();
        let prev_region = self.region().clone();
        self.set_region(snap_region);

        Some(ApplySnapResult {
            prev_region,
            region: self.region().clone(),
            destroyed_regions: ctx.destroyed_regions,
        })
    }
}

fn get_sync_log_from_entry(entry: &Entry) -> bool {
    if entry.get_sync_log() {
        return true;
    }

    let ctx = entry.get_context();
    if !ctx.is_empty() {
        let ctx = ProposalContext::from_bytes(ctx);
        if ctx.contains(ProposalContext::SYNC_LOG) {
            return true;
        }
    }

    false
}

pub fn fetch_entries_to(
    engine: &impl KvEngine,
    region_id: u64,
    low: u64,
    high: u64,
    max_size: u64,
    buf: &mut Vec<Entry>,
) -> raft::Result<u64> {
    let mut total_size: u64 = 0;
    let mut next_index = low;
    let mut exceeded_max_size = false;
    if high - low <= RAFT_LOG_MULTI_GET_CNT {
        // If election happens in inactive regions, they will just try
        // to fetch one empty log.
        for i in low..high {
            let key = keys::raft_log_key(region_id, i);
            match engine.get_value(&key) {
                Ok(None) => return Err(RaftError::Store(StorageError::Unavailable)),
                Ok(Some(v)) => {
                    let mut entry = Entry::default();
                    entry.merge_from_bytes(&v)?;
                    assert_eq!(entry.get_index(), i);
                    total_size += v.len() as u64;
                    if buf.is_empty() || total_size <= max_size {
                        buf.push(entry);
                    }
                    if total_size > max_size {
                        break;
                    }
                }
                Err(e) => return Err(storage_error(e)),
            }
        }
        return Ok(total_size);
    }

    let start_key = keys::raft_log_key(region_id, low);
    let end_key = keys::raft_log_key(region_id, high);
    engine
        .scan(
            &start_key,
            &end_key,
            true, // fill_cache
            |_, value| {
                let mut entry = Entry::default();
                entry.merge_from_bytes(value)?;

                // May meet gap or has been compacted.
                if entry.get_index() != next_index {
                    return Ok(false);
                }
                next_index += 1;

                total_size += value.len() as u64;
                exceeded_max_size = total_size > max_size;
                if !exceeded_max_size || buf.is_empty() {
                    buf.push(entry);
                }
                Ok(!exceeded_max_size)
            },
        )
        .map_err(|e| raft::Error::Store(raft::StorageError::Other(e.into())))?;

    // If we get the correct number of entries, returns,
    // or the total size almost exceeds max_size, returns.
    if buf.len() == (high - low) as usize || exceeded_max_size {
        return Ok(total_size);
    }

    // Here means we don't fetch enough entries.
    Err(RaftError::Store(StorageError::Unavailable))
}

/// Delete all meta belong to the region. Results are stored in `wb`.
pub fn clear_meta<EK, ER>(
    engines: &KvEngines<EK, ER>,
    kv_wb: &mut EK::WriteBatch,
    raft_wb: &mut ER::WriteBatch,
    region_id: u64,
    raft_state: &RaftLocalState,
) -> Result<()>
where
    EK: KvEngine,
    ER: KvEngine,
{
    let t = Instant::now();
    box_try!(kv_wb.delete_cf(CF_RAFT, &keys::region_state_key(region_id)));
    box_try!(kv_wb.delete_cf(CF_RAFT, &keys::apply_state_key(region_id)));

    let last_index = last_index(raft_state);
    let mut first_index = last_index + 1;
    let begin_log_key = keys::raft_log_key(region_id, 0);
    let end_log_key = keys::raft_log_key(region_id, first_index);
    engines
        .raft
        .scan(&begin_log_key, &end_log_key, false, |key, _| {
            first_index = keys::raft_log_index(key).unwrap();
            Ok(false)
        })?;
    for id in first_index..=last_index {
        box_try!(raft_wb.delete(&keys::raft_log_key(region_id, id)));
    }
    box_try!(raft_wb.delete(&keys::raft_state_key(region_id)));

    info!(
        "finish clear peer meta";
        "region_id" => region_id,
        "meta_key" => 1,
        "apply_key" => 1,
        "raft_key" => 1,
        "raft_logs" => last_index + 1 - first_index,
        "takes" => ?t.elapsed(),
    );
    Ok(())
}

pub fn do_snapshot<E>(
    mgr: SnapManager<E>,
    engine: &E,
    kv_snap: E::Snapshot,
    region_id: u64,
    last_applied_index_term: u64,
    last_applied_state: RaftApplyState,
) -> raft::Result<Snapshot>
where
    E: KvEngine,
{
    debug!(
        "begin to generate a snapshot";
        "region_id" => region_id,
    );

    let msg = kv_snap
        .get_msg_cf(CF_RAFT, &keys::apply_state_key(region_id))
        .map_err(into_other::<_, raft::Error>)?;
    let apply_state: RaftApplyState = match msg {
        None => {
            return Err(storage_error(format!(
                "could not load raft state of region {}",
                region_id
            )));
        }
        Some(state) => state,
    };
    assert_eq!(apply_state, last_applied_state);

    let key = SnapKey::new(
        region_id,
        last_applied_index_term,
        apply_state.get_applied_index(),
    );

    mgr.register(key.clone(), SnapEntry::Generating);
    defer!(mgr.deregister(&key, &SnapEntry::Generating));

    let state: RegionLocalState = kv_snap
        .get_msg_cf(CF_RAFT, &keys::region_state_key(key.region_id))
        .and_then(|res| match res {
            None => Err(box_err!("region {} could not find region info", region_id)),
            Some(state) => Ok(state),
        })
        .map_err(into_other::<_, raft::Error>)?;

    if state.get_state() != PeerState::Normal {
        return Err(storage_error(format!(
            "snap job for {} seems stale, skip.",
            region_id
        )));
    }

    let mut snapshot = Snapshot::default();

    // Set snapshot metadata.
    snapshot.mut_metadata().set_index(key.idx);
    snapshot.mut_metadata().set_term(key.term);

    let conf_state = conf_state_from_region(state.get_region());
    snapshot.mut_metadata().set_conf_state(conf_state);

    let mut s = mgr.get_snapshot_for_building(&key)?;
    // Set snapshot data.
    let mut snap_data = RaftSnapshotData::default();
    snap_data.set_region(state.get_region().clone());
    let mut stat = SnapshotStatistics::new();
    s.build(
        engine,
        &kv_snap,
        state.get_region(),
        &mut snap_data,
        &mut stat,
    )?;
    let v = snap_data.write_to_bytes()?;
    snapshot.set_data(v);

    SNAPSHOT_KV_COUNT_HISTOGRAM.observe(stat.kv_count as f64);
    SNAPSHOT_SIZE_HISTOGRAM.observe(stat.size as f64);

    Ok(snapshot)
}

// When we bootstrap the region we must call this to initialize region local state first.
pub fn write_initial_raft_state<T: Mutable>(raft_wb: &mut T, region_id: u64) -> Result<()> {
    let mut raft_state = RaftLocalState::default();
    raft_state.set_last_index(RAFT_INIT_LOG_INDEX);
    raft_state.mut_hard_state().set_term(RAFT_INIT_LOG_TERM);
    raft_state.mut_hard_state().set_commit(RAFT_INIT_LOG_INDEX);

    raft_wb.put_msg(&keys::raft_state_key(region_id), &raft_state)?;
    Ok(())
}

// When we bootstrap the region or handling split new region, we must
// call this to initialize region apply state first.
pub fn write_initial_apply_state<T: Mutable>(kv_wb: &mut T, region_id: u64) -> Result<()> {
    let mut apply_state = RaftApplyState::default();
    apply_state.set_applied_index(RAFT_INIT_LOG_INDEX);
    apply_state
        .mut_truncated_state()
        .set_index(RAFT_INIT_LOG_INDEX);
    apply_state
        .mut_truncated_state()
        .set_term(RAFT_INIT_LOG_TERM);

    kv_wb.put_msg_cf(CF_RAFT, &keys::apply_state_key(region_id), &apply_state)?;
    Ok(())
}

pub fn write_peer_state<T: Mutable>(
    kv_wb: &mut T,
    region: &metapb::Region,
    state: PeerState,
    merge_state: Option<MergeState>,
) -> Result<()> {
    let region_id = region.get_id();
    let mut region_state = RegionLocalState::default();
    region_state.set_state(state);
    region_state.set_region(region.clone());
    if let Some(state) = merge_state {
        region_state.set_merge_state(state);
    }

    debug!(
        "writing merge state";
        "region_id" => region_id,
        "state" => ?region_state,
    );
    kv_wb.put_msg_cf(CF_RAFT, &keys::region_state_key(region_id), &region_state)?;
    Ok(())
}

#[cfg(test)]
mod tests {
    use crate::coprocessor::CoprocessorHost;
    use crate::store::fsm::apply::compact_raft_log;
    use crate::store::worker::RegionRunner;
    use crate::store::worker::RegionTask;
    use crate::store::{bootstrap_store, initial_region, prepare_bootstrap_cluster};
    use engine_rocks::util::new_engine;
    use engine_rocks::{RocksEngine, RocksSnapshot, RocksWriteBatch};
    use engine_traits::KvEngines;
    use engine_traits::{Iterable, SyncMutable, WriteBatchExt};
    use engine_traits::{ALL_CFS, CF_DEFAULT};
    use kvproto::raft_serverpb::RaftSnapshotData;
    use raft::eraftpb::HardState;
    use raft::eraftpb::{ConfState, Entry};
    use raft::{Error as RaftError, StorageError};
    use std::cell::RefCell;
    use std::path::Path;
    use std::sync::atomic::*;
    use std::sync::mpsc::*;
    use std::sync::*;
    use std::time::Duration;
    use tempfile::{Builder, TempDir};
    use tikv_util::worker::{Scheduler, Worker};

    use super::*;

    fn new_storage(
        sched: Scheduler<RegionTask<RocksSnapshot>>,
        path: &TempDir,
    ) -> PeerStorage<RocksEngine, RocksEngine> {
        let kv_db = new_engine(path.path().to_str().unwrap(), None, ALL_CFS, None).unwrap();
        let raft_path = path.path().join(Path::new("raft"));
        let raft_db = new_engine(raft_path.to_str().unwrap(), None, &[CF_DEFAULT], None).unwrap();
        let shared_block_cache = false;
        let engines = KvEngines::new(kv_db, raft_db, shared_block_cache);
        bootstrap_store(&engines, 1, 1).unwrap();

        let region = initial_region(1, 1, 1);
        prepare_bootstrap_cluster(&engines, &region).unwrap();
        PeerStorage::new(engines, &region, sched, 0, "".to_owned()).unwrap()
    }

    struct ReadyContext {
        kv_wb: RocksWriteBatch,
        raft_wb: RocksWriteBatch,
        sync_log: bool,
    }

    impl ReadyContext {
        fn new(s: &PeerStorage<RocksEngine, RocksEngine>) -> ReadyContext {
            ReadyContext {
                kv_wb: s.engines.kv.write_batch(),
                raft_wb: s.engines.raft.write_batch(),
                sync_log: false,
            }
        }
    }

    impl HandleRaftReadyContext<RocksWriteBatch, RocksWriteBatch> for ReadyContext {
        fn wb_mut(&mut self) -> (&mut RocksWriteBatch, &mut RocksWriteBatch) {
            (&mut self.kv_wb, &mut self.raft_wb)
        }
        fn kv_wb_mut(&mut self) -> &mut RocksWriteBatch {
            &mut self.kv_wb
        }
        fn raft_wb_mut(&mut self) -> &mut RocksWriteBatch {
            &mut self.raft_wb
        }
        fn sync_log(&self) -> bool {
            self.sync_log
        }
        fn set_sync_log(&mut self, sync: bool) {
            self.sync_log = sync;
        }
    }

    fn new_storage_from_ents(
        sched: Scheduler<RegionTask<RocksSnapshot>>,
        path: &TempDir,
        ents: &[Entry],
    ) -> PeerStorage<RocksEngine, RocksEngine> {
        let mut store = new_storage(sched, path);
        let mut kv_wb = store.engines.kv.write_batch();
        let mut ctx = InvokeContext::new(&store);
        let mut ready_ctx = ReadyContext::new(&store);
        store.append(&mut ctx, &ents[1..], &mut ready_ctx).unwrap();
        ctx.apply_state
            .mut_truncated_state()
            .set_index(ents[0].get_index());
        ctx.apply_state
            .mut_truncated_state()
            .set_term(ents[0].get_term());
        ctx.apply_state
            .set_applied_index(ents.last().unwrap().get_index());
        ctx.save_apply_state_to(&mut kv_wb).unwrap();
        store.engines.raft.write(&ready_ctx.raft_wb).unwrap();
        store.engines.kv.write(&kv_wb).unwrap();
        store.raft_state = ctx.raft_state;
        store.apply_state = ctx.apply_state;
        store
    }

    fn append_ents(store: &mut PeerStorage<RocksEngine, RocksEngine>, ents: &[Entry]) {
        let mut ctx = InvokeContext::new(store);
        let mut ready_ctx = ReadyContext::new(store);
        store.append(&mut ctx, ents, &mut ready_ctx).unwrap();
        ctx.save_raft_state_to(&mut ready_ctx.raft_wb).unwrap();
        store.engines.raft.write(&ready_ctx.raft_wb).unwrap();
        store.raft_state = ctx.raft_state;
    }

    fn validate_cache(store: &PeerStorage<RocksEngine, RocksEngine>, exp_ents: &[Entry]) {
        assert_eq!(store.cache.cache, exp_ents);
        for e in exp_ents {
            let key = keys::raft_log_key(store.get_region_id(), e.get_index());
            let bytes = store.engines.raft.get_value(&key).unwrap().unwrap();
            let mut entry = Entry::default();
            entry.merge_from_bytes(&bytes).unwrap();
            assert_eq!(entry, *e);
        }
    }

    fn new_entry(index: u64, term: u64) -> Entry {
        let mut e = Entry::default();
        e.set_index(index);
        e.set_term(term);
        e
    }

    fn size_of<T: protobuf::Message>(m: &T) -> u32 {
        m.compute_size()
    }

    #[test]
    fn test_storage_term() {
        let ents = vec![new_entry(3, 3), new_entry(4, 4), new_entry(5, 5)];

        let mut tests = vec![
            (2, Err(RaftError::Store(StorageError::Compacted))),
            (3, Ok(3)),
            (4, Ok(4)),
            (5, Ok(5)),
        ];
        for (i, (idx, wterm)) in tests.drain(..).enumerate() {
            let td = Builder::new().prefix("tikv-store-test").tempdir().unwrap();
            let worker = Worker::new("snap-manager");
            let sched = worker.scheduler();
            let store = new_storage_from_ents(sched, &td, &ents);
            let t = store.term(idx);
            if wterm != t {
                panic!("#{}: expect res {:?}, got {:?}", i, wterm, t);
            }
        }
    }

    fn get_meta_key_count(store: &PeerStorage<RocksEngine, RocksEngine>) -> usize {
        let region_id = store.get_region_id();
        let mut count = 0;
        let (meta_start, meta_end) = (
            keys::region_meta_prefix(region_id),
            keys::region_meta_prefix(region_id + 1),
        );
        store
            .engines
            .kv
            .scan_cf(CF_RAFT, &meta_start, &meta_end, false, |_, _| {
                count += 1;
                Ok(true)
            })
            .unwrap();

        let (raft_start, raft_end) = (
            keys::region_raft_prefix(region_id),
            keys::region_raft_prefix(region_id + 1),
        );
        store
            .engines
            .kv
            .scan_cf(CF_RAFT, &raft_start, &raft_end, false, |_, _| {
                count += 1;
                Ok(true)
            })
            .unwrap();

        store
            .engines
            .raft
            .scan(&raft_start, &raft_end, false, |_, _| {
                count += 1;
                Ok(true)
            })
            .unwrap();

        count
    }

    #[test]
    fn test_storage_clear_meta() {
        let td = Builder::new().prefix("tikv-store").tempdir().unwrap();
        let worker = Worker::new("snap-manager");
        let sched = worker.scheduler();
        let mut store = new_storage_from_ents(sched, &td, &[new_entry(3, 3), new_entry(4, 4)]);
        append_ents(&mut store, &[new_entry(5, 5), new_entry(6, 6)]);

        assert_eq!(6, get_meta_key_count(&store));

        let mut kv_wb = store.engines.kv.write_batch();
        let mut raft_wb = store.engines.raft.write_batch();
        store.clear_meta(&mut kv_wb, &mut raft_wb).unwrap();
        store.engines.kv.write(&kv_wb).unwrap();
        store.engines.raft.write(&raft_wb).unwrap();

        assert_eq!(0, get_meta_key_count(&store));
    }

    #[test]
    fn test_storage_entries() {
        let ents = vec![
            new_entry(3, 3),
            new_entry(4, 4),
            new_entry(5, 5),
            new_entry(6, 6),
        ];
        let max_u64 = u64::max_value();
        let mut tests = vec![
            (
                2,
                6,
                max_u64,
                Err(RaftError::Store(StorageError::Compacted)),
            ),
            (
                3,
                4,
                max_u64,
                Err(RaftError::Store(StorageError::Compacted)),
            ),
            (4, 5, max_u64, Ok(vec![new_entry(4, 4)])),
            (4, 6, max_u64, Ok(vec![new_entry(4, 4), new_entry(5, 5)])),
            (
                4,
                7,
                max_u64,
                Ok(vec![new_entry(4, 4), new_entry(5, 5), new_entry(6, 6)]),
            ),
            // even if maxsize is zero, the first entry should be returned
            (4, 7, 0, Ok(vec![new_entry(4, 4)])),
            // limit to 2
            (
                4,
                7,
                u64::from(size_of(&ents[1]) + size_of(&ents[2])),
                Ok(vec![new_entry(4, 4), new_entry(5, 5)]),
            ),
            (
                4,
                7,
                u64::from(size_of(&ents[1]) + size_of(&ents[2]) + size_of(&ents[3]) / 2),
                Ok(vec![new_entry(4, 4), new_entry(5, 5)]),
            ),
            (
                4,
                7,
                u64::from(size_of(&ents[1]) + size_of(&ents[2]) + size_of(&ents[3]) - 1),
                Ok(vec![new_entry(4, 4), new_entry(5, 5)]),
            ),
            // all
            (
                4,
                7,
                u64::from(size_of(&ents[1]) + size_of(&ents[2]) + size_of(&ents[3])),
                Ok(vec![new_entry(4, 4), new_entry(5, 5), new_entry(6, 6)]),
            ),
        ];

        for (i, (lo, hi, maxsize, wentries)) in tests.drain(..).enumerate() {
            let td = Builder::new().prefix("tikv-store-test").tempdir().unwrap();
            let worker = Worker::new("snap-manager");
            let sched = worker.scheduler();
            let store = new_storage_from_ents(sched, &td, &ents);
            let e = store.entries(lo, hi, maxsize);
            if e != wentries {
                panic!("#{}: expect entries {:?}, got {:?}", i, wentries, e);
            }
        }
    }

    // last_index and first_index are not mutated by PeerStorage on its own,
    // so we don't test them here.

    #[test]
    fn test_storage_compact() {
        let ents = vec![new_entry(3, 3), new_entry(4, 4), new_entry(5, 5)];
        let mut tests = vec![
            (2, Err(RaftError::Store(StorageError::Compacted))),
            (3, Err(RaftError::Store(StorageError::Compacted))),
            (4, Ok(())),
            (5, Ok(())),
        ];
        for (i, (idx, werr)) in tests.drain(..).enumerate() {
            let td = Builder::new().prefix("tikv-store-test").tempdir().unwrap();
            let worker = Worker::new("snap-manager");
            let sched = worker.scheduler();
            let store = new_storage_from_ents(sched, &td, &ents);
            let mut ctx = InvokeContext::new(&store);
            let res = store
                .term(idx)
                .map_err(From::from)
                .and_then(|term| compact_raft_log(&store.tag, &mut ctx.apply_state, idx, term));
            // TODO check exact error type after refactoring error.
            if res.is_err() ^ werr.is_err() {
                panic!("#{}: want {:?}, got {:?}", i, werr, res);
            }
            if res.is_ok() {
                let mut kv_wb = store.engines.kv.write_batch();
                ctx.save_apply_state_to(&mut kv_wb).unwrap();
                store.engines.kv.write(&kv_wb).unwrap();
            }
        }
    }

    fn generate_and_schedule_snapshot(
        gen_task: GenSnapTask,
        engines: &KvEngines<RocksEngine, RocksEngine>,
        sched: &Scheduler<RegionTask<RocksSnapshot>>,
    ) -> Result<()> {
        let apply_state: RaftApplyState = engines
            .kv
            .get_msg_cf(CF_RAFT, &keys::apply_state_key(gen_task.region_id))
            .unwrap()
            .unwrap();
        let idx = apply_state.get_applied_index();
        let entry = engines
            .raft
            .get_msg::<Entry>(&keys::raft_log_key(gen_task.region_id, idx))
            .unwrap()
            .unwrap();
        gen_task.generate_and_schedule_snapshot::<RocksEngine>(
            engines.kv.clone().snapshot(),
            entry.get_term(),
            apply_state,
            sched,
        )
    }

    #[test]
    fn test_storage_create_snapshot() {
        let ents = vec![new_entry(3, 3), new_entry(4, 4), new_entry(5, 5)];
        let mut cs = ConfState::default();
        cs.set_voters(vec![1, 2, 3]);

        let td = Builder::new().prefix("tikv-store-test").tempdir().unwrap();
        let snap_dir = Builder::new().prefix("snap_dir").tempdir().unwrap();
        let mgr = SnapManager::new(snap_dir.path().to_str().unwrap(), None);
        let mut worker = Worker::new("region-worker");
        let sched = worker.scheduler();
        let mut s = new_storage_from_ents(sched.clone(), &td, &ents);
        let (router, _) = mpsc::sync_channel(100);
        let runner = RegionRunner::new(
            s.engines.clone(),
            mgr,
            0,
            true,
            CoprocessorHost::<RocksEngine>::default(),
            router,
        );
        worker.start(runner).unwrap();
        let snap = s.snapshot(0);
        let unavailable = RaftError::Store(StorageError::SnapshotTemporarilyUnavailable);
        assert_eq!(snap.unwrap_err(), unavailable);
        assert_eq!(*s.snap_tried_cnt.borrow(), 1);
        let gen_task = s.gen_snap_task.borrow_mut().take().unwrap();
        generate_and_schedule_snapshot(gen_task, &s.engines, &sched).unwrap();
        let snap = match *s.snap_state.borrow() {
            SnapState::Generating(ref rx) => rx.recv_timeout(Duration::from_secs(3)).unwrap(),
            ref s => panic!("unexpected state: {:?}", s),
        };
        assert_eq!(snap.get_metadata().get_index(), 5);
        assert_eq!(snap.get_metadata().get_term(), 5);
        assert!(!snap.get_data().is_empty());

        let mut data = RaftSnapshotData::default();
        protobuf::Message::merge_from_bytes(&mut data, snap.get_data()).unwrap();
        assert_eq!(data.get_region().get_id(), 1);
        assert_eq!(data.get_region().get_peers().len(), 1);

        let (tx, rx) = channel();
        s.set_snap_state(SnapState::Generating(rx));
        // Empty channel should cause snapshot call to wait.
        assert_eq!(s.snapshot(0).unwrap_err(), unavailable);
        assert_eq!(*s.snap_tried_cnt.borrow(), 1);

        tx.send(snap.clone()).unwrap();
        assert_eq!(s.snapshot(0), Ok(snap.clone()));
        assert_eq!(*s.snap_tried_cnt.borrow(), 0);

        let (tx, rx) = channel();
        tx.send(snap.clone()).unwrap();
        s.set_snap_state(SnapState::Generating(rx));
        // stale snapshot should be abandoned, snapshot index < request index.
        assert_eq!(
            s.snapshot(snap.get_metadata().get_index() + 1).unwrap_err(),
            unavailable
        );
        assert_eq!(*s.snap_tried_cnt.borrow(), 1);
        // Drop the task.
        let _ = s.gen_snap_task.borrow_mut().take().unwrap();

        let mut ctx = InvokeContext::new(&s);
        let mut kv_wb = s.engines.kv.write_batch();
        let mut ready_ctx = ReadyContext::new(&s);
        s.append(
            &mut ctx,
            &[new_entry(6, 5), new_entry(7, 5)],
            &mut ready_ctx,
        )
        .unwrap();
        let mut hs = HardState::default();
        hs.set_commit(7);
        hs.set_term(5);
        ctx.raft_state.set_hard_state(hs);
        ctx.raft_state.set_last_index(7);
        ctx.apply_state.set_applied_index(7);
        ctx.save_raft_state_to(&mut ready_ctx.raft_wb).unwrap();
        ctx.save_apply_state_to(&mut kv_wb).unwrap();
        s.engines.kv.write(&kv_wb).unwrap();
        s.engines.raft.write(&ready_ctx.raft_wb).unwrap();
        s.apply_state = ctx.apply_state;
        s.raft_state = ctx.raft_state;
        ctx = InvokeContext::new(&s);
        let term = s.term(7).unwrap();
        compact_raft_log(&s.tag, &mut ctx.apply_state, 7, term).unwrap();
        kv_wb = s.engines.kv.write_batch();
        ctx.save_apply_state_to(&mut kv_wb).unwrap();
        s.engines.kv.write(&kv_wb).unwrap();
        s.apply_state = ctx.apply_state;

        let (tx, rx) = channel();
        tx.send(snap).unwrap();
        s.set_snap_state(SnapState::Generating(rx));
        *s.snap_tried_cnt.borrow_mut() = 1;
        // stale snapshot should be abandoned, snapshot index < truncated index.
        assert_eq!(s.snapshot(0).unwrap_err(), unavailable);
        assert_eq!(*s.snap_tried_cnt.borrow(), 1);

        let gen_task = s.gen_snap_task.borrow_mut().take().unwrap();
        generate_and_schedule_snapshot(gen_task, &s.engines, &sched).unwrap();
        match *s.snap_state.borrow() {
            SnapState::Generating(ref rx) => {
                rx.recv_timeout(Duration::from_secs(3)).unwrap();
                worker.stop().unwrap().join().unwrap();
                match rx.recv_timeout(Duration::from_secs(3)) {
                    Err(RecvTimeoutError::Disconnected) => {}
                    res => panic!("unexpected result: {:?}", res),
                }
            }
            ref s => panic!("unexpected state {:?}", s),
        }
        // Disconnected channel should trigger another try.
        assert_eq!(s.snapshot(0).unwrap_err(), unavailable);
        let gen_task = s.gen_snap_task.borrow_mut().take().unwrap();
        generate_and_schedule_snapshot(gen_task, &s.engines, &sched).unwrap_err();
        assert_eq!(*s.snap_tried_cnt.borrow(), 2);

        for cnt in 2..super::MAX_SNAP_TRY_CNT {
            // Scheduled job failed should trigger .
            assert_eq!(s.snapshot(0).unwrap_err(), unavailable);
            let gen_task = s.gen_snap_task.borrow_mut().take().unwrap();
            generate_and_schedule_snapshot(gen_task, &s.engines, &sched).unwrap_err();
            assert_eq!(*s.snap_tried_cnt.borrow(), cnt + 1);
        }

        // When retry too many times, it should report a different error.
        match s.snapshot(0) {
            Err(RaftError::Store(StorageError::Other(_))) => {}
            res => panic!("unexpected res: {:?}", res),
        }
    }

    #[test]
    fn test_storage_append() {
        let ents = vec![new_entry(3, 3), new_entry(4, 4), new_entry(5, 5)];
        let mut tests = vec![
            (
                vec![new_entry(3, 3), new_entry(4, 4), new_entry(5, 5)],
                vec![new_entry(4, 4), new_entry(5, 5)],
            ),
            (
                vec![new_entry(3, 3), new_entry(4, 6), new_entry(5, 6)],
                vec![new_entry(4, 6), new_entry(5, 6)],
            ),
            (
                vec![
                    new_entry(3, 3),
                    new_entry(4, 4),
                    new_entry(5, 5),
                    new_entry(6, 5),
                ],
                vec![new_entry(4, 4), new_entry(5, 5), new_entry(6, 5)],
            ),
            // truncate incoming entries, truncate the existing entries and append
            (
                vec![new_entry(2, 3), new_entry(3, 3), new_entry(4, 5)],
                vec![new_entry(4, 5)],
            ),
            // truncate the existing entries and append
            (vec![new_entry(4, 5)], vec![new_entry(4, 5)]),
            // direct append
            (
                vec![new_entry(6, 5)],
                vec![new_entry(4, 4), new_entry(5, 5), new_entry(6, 5)],
            ),
        ];
        for (i, (entries, wentries)) in tests.drain(..).enumerate() {
            let td = Builder::new().prefix("tikv-store-test").tempdir().unwrap();
            let worker = Worker::new("snap-manager");
            let sched = worker.scheduler();
            let mut store = new_storage_from_ents(sched, &td, &ents);
            append_ents(&mut store, &entries);
            let li = store.last_index();
            let actual_entries = store.entries(4, li + 1, u64::max_value()).unwrap();
            if actual_entries != wentries {
                panic!("#{}: want {:?}, got {:?}", i, wentries, actual_entries);
            }
        }
    }

    #[test]
    fn test_storage_cache_fetch() {
        let ents = vec![new_entry(3, 3), new_entry(4, 4), new_entry(5, 5)];
        let td = Builder::new().prefix("tikv-store-test").tempdir().unwrap();
        let worker = Worker::new("snap-manager");
        let sched = worker.scheduler();
        let mut store = new_storage_from_ents(sched, &td, &ents);
        store.cache.cache.clear();
        // empty cache should fetch data from rocksdb directly.
        let mut res = store.entries(4, 6, u64::max_value()).unwrap();
        assert_eq!(*res, ents[1..]);

        let entries = vec![new_entry(6, 5), new_entry(7, 5)];
        append_ents(&mut store, &entries);
        validate_cache(&store, &entries);

        // direct cache access
        res = store.entries(6, 8, u64::max_value()).unwrap();
        assert_eq!(res, entries);

        // size limit should be supported correctly.
        res = store.entries(4, 8, 0).unwrap();
        assert_eq!(res, vec![new_entry(4, 4)]);
        let mut size = ents[1..].iter().map(|e| u64::from(e.compute_size())).sum();
        res = store.entries(4, 8, size).unwrap();
        let mut exp_res = ents[1..].to_vec();
        assert_eq!(res, exp_res);
        for e in &entries {
            size += u64::from(e.compute_size());
            exp_res.push(e.clone());
            res = store.entries(4, 8, size).unwrap();
            assert_eq!(res, exp_res);
        }

        // range limit should be supported correctly.
        for low in 4..9 {
            for high in low..9 {
                let res = store.entries(low, high, u64::max_value()).unwrap();
                assert_eq!(*res, exp_res[low as usize - 4..high as usize - 4]);
            }
        }
    }

    #[test]
    fn test_storage_cache_update() {
        let ents = vec![new_entry(3, 3), new_entry(4, 4), new_entry(5, 5)];
        let td = Builder::new().prefix("tikv-store-test").tempdir().unwrap();
        let worker = Worker::new("snap-manager");
        let sched = worker.scheduler();
        let mut store = new_storage_from_ents(sched, &td, &ents);
        store.cache.cache.clear();

        // initial cache
        let mut entries = vec![new_entry(6, 5), new_entry(7, 5)];
        append_ents(&mut store, &entries);
        validate_cache(&store, &entries);

        // rewrite
        entries = vec![new_entry(6, 6), new_entry(7, 6)];
        append_ents(&mut store, &entries);
        validate_cache(&store, &entries);

        // rewrite old entry
        entries = vec![new_entry(5, 6), new_entry(6, 6)];
        append_ents(&mut store, &entries);
        validate_cache(&store, &entries);

        // partial rewrite
        entries = vec![new_entry(6, 7), new_entry(7, 7)];
        append_ents(&mut store, &entries);
        let mut exp_res = vec![new_entry(5, 6), new_entry(6, 7), new_entry(7, 7)];
        validate_cache(&store, &exp_res);

        // direct append
        entries = vec![new_entry(8, 7), new_entry(9, 7)];
        append_ents(&mut store, &entries);
        exp_res.extend_from_slice(&entries);
        validate_cache(&store, &exp_res);

        // rewrite middle
        entries = vec![new_entry(7, 8)];
        append_ents(&mut store, &entries);
        exp_res.truncate(2);
        exp_res.push(new_entry(7, 8));
        validate_cache(&store, &exp_res);

        let cap = MAX_CACHE_CAPACITY as u64;

        // result overflow
        entries = (3..=cap).map(|i| new_entry(i + 5, 8)).collect();
        append_ents(&mut store, &entries);
        exp_res.remove(0);
        exp_res.extend_from_slice(&entries);
        validate_cache(&store, &exp_res);

        // input overflow
        entries = (0..=cap).map(|i| new_entry(i + cap + 6, 8)).collect();
        append_ents(&mut store, &entries);
        exp_res = entries[entries.len() - cap as usize..].to_vec();
        validate_cache(&store, &exp_res);

        // compact
        store.compact_to(cap + 10);
        exp_res = (cap + 10..cap * 2 + 7).map(|i| new_entry(i, 8)).collect();
        validate_cache(&store, &exp_res);

        // compact shrink
        assert!(store.cache.cache.capacity() >= cap as usize);
        store.compact_to(cap * 2);
        exp_res = (cap * 2..cap * 2 + 7).map(|i| new_entry(i, 8)).collect();
        validate_cache(&store, &exp_res);
        assert!(store.cache.cache.capacity() < cap as usize);

        // append shrink
        entries = (0..=cap).map(|i| new_entry(i, 8)).collect();
        append_ents(&mut store, &entries);
        assert!(store.cache.cache.capacity() >= cap as usize);
        append_ents(&mut store, &[new_entry(6, 8)]);
        exp_res = (1..7).map(|i| new_entry(i, 8)).collect();
        validate_cache(&store, &exp_res);
        assert!(store.cache.cache.capacity() < cap as usize);

        // compact all
        store.compact_to(cap + 2);
        validate_cache(&store, &[]);
        // invalid compaction should be ignored.
        store.compact_to(cap);
    }

    #[test]
    fn test_storage_apply_snapshot() {
        let ents = vec![
            new_entry(3, 3),
            new_entry(4, 4),
            new_entry(5, 5),
            new_entry(6, 6),
        ];
        let mut cs = ConfState::default();
        cs.set_voters(vec![1, 2, 3]);

        let td1 = Builder::new().prefix("tikv-store-test").tempdir().unwrap();
        let snap_dir = Builder::new().prefix("snap").tempdir().unwrap();
        let mgr = SnapManager::new(snap_dir.path().to_str().unwrap(), None);
        let mut worker = Worker::new("snap-manager");
        let sched = worker.scheduler();
        let s1 = new_storage_from_ents(sched.clone(), &td1, &ents);
        let (router, _) = mpsc::sync_channel(100);
        let runner = RegionRunner::new(
            s1.engines.clone(),
            mgr,
            0,
            true,
            CoprocessorHost::<RocksEngine>::default(),
            router,
        );
        worker.start(runner).unwrap();
        assert!(s1.snapshot(0).is_err());
        let gen_task = s1.gen_snap_task.borrow_mut().take().unwrap();
        generate_and_schedule_snapshot(gen_task, &s1.engines, &sched).unwrap();

        let snap1 = match *s1.snap_state.borrow() {
            SnapState::Generating(ref rx) => rx.recv_timeout(Duration::from_secs(3)).unwrap(),
            ref s => panic!("unexpected state: {:?}", s),
        };
        assert_eq!(s1.truncated_index(), 3);
        assert_eq!(s1.truncated_term(), 3);
        worker.stop().unwrap().join().unwrap();

        let td2 = Builder::new().prefix("tikv-store-test").tempdir().unwrap();
        let mut s2 = new_storage(sched.clone(), &td2);
        assert_eq!(s2.first_index(), s2.applied_index() + 1);
        let mut ctx = InvokeContext::new(&s2);
        assert_ne!(ctx.last_term, snap1.get_metadata().get_term());
        let mut kv_wb = s2.engines.kv.write_batch();
        let mut raft_wb = s2.engines.raft.write_batch();
        s2.apply_snapshot(&mut ctx, &snap1, &mut kv_wb, &mut raft_wb, &[])
            .unwrap();
        assert_eq!(ctx.last_term, snap1.get_metadata().get_term());
        assert_eq!(ctx.apply_state.get_applied_index(), 6);
        assert_eq!(ctx.raft_state.get_last_index(), 6);
        assert_eq!(ctx.apply_state.get_truncated_state().get_index(), 6);
        assert_eq!(ctx.apply_state.get_truncated_state().get_term(), 6);
        assert_eq!(s2.first_index(), s2.applied_index() + 1);
        validate_cache(&s2, &[]);

        let td3 = Builder::new().prefix("tikv-store-test").tempdir().unwrap();
        let ents = &[new_entry(3, 3), new_entry(4, 3)];
        let mut s3 = new_storage_from_ents(sched, &td3, ents);
        validate_cache(&s3, &ents[1..]);
        let mut ctx = InvokeContext::new(&s3);
        assert_ne!(ctx.last_term, snap1.get_metadata().get_term());
        let mut kv_wb = s3.engines.kv.write_batch();
        let mut raft_wb = s3.engines.raft.write_batch();
        s3.apply_snapshot(&mut ctx, &snap1, &mut kv_wb, &mut raft_wb, &[])
            .unwrap();
        assert_eq!(ctx.last_term, snap1.get_metadata().get_term());
        assert_eq!(ctx.apply_state.get_applied_index(), 6);
        assert_eq!(ctx.raft_state.get_last_index(), 6);
        assert_eq!(ctx.apply_state.get_truncated_state().get_index(), 6);
        assert_eq!(ctx.apply_state.get_truncated_state().get_term(), 6);
        validate_cache(&s3, &[]);
    }

    #[test]
    fn test_canceling_snapshot() {
        let td = Builder::new().prefix("tikv-store-test").tempdir().unwrap();
        let worker = Worker::new("snap-manager");
        let sched = worker.scheduler();
        let mut s = new_storage(sched, &td);

        // PENDING can be canceled directly.
        s.snap_state = RefCell::new(SnapState::Applying(Arc::new(AtomicUsize::new(
            JOB_STATUS_PENDING,
        ))));
        assert!(s.cancel_applying_snap());
        assert_eq!(*s.snap_state.borrow(), SnapState::ApplyAborted);

        // RUNNING can't be canceled directly.
        s.snap_state = RefCell::new(SnapState::Applying(Arc::new(AtomicUsize::new(
            JOB_STATUS_RUNNING,
        ))));
        assert!(!s.cancel_applying_snap());
        assert_eq!(
            *s.snap_state.borrow(),
            SnapState::Applying(Arc::new(AtomicUsize::new(JOB_STATUS_CANCELLING)))
        );
        // CANCEL can't be canceled again.
        assert!(!s.cancel_applying_snap());

        s.snap_state = RefCell::new(SnapState::Applying(Arc::new(AtomicUsize::new(
            JOB_STATUS_CANCELLED,
        ))));
        // canceled snapshot can be cancel directly.
        assert!(s.cancel_applying_snap());
        assert_eq!(*s.snap_state.borrow(), SnapState::ApplyAborted);

        s.snap_state = RefCell::new(SnapState::Applying(Arc::new(AtomicUsize::new(
            JOB_STATUS_FINISHED,
        ))));
        assert!(s.cancel_applying_snap());
        assert_eq!(*s.snap_state.borrow(), SnapState::Relax);

        s.snap_state = RefCell::new(SnapState::Applying(Arc::new(AtomicUsize::new(
            JOB_STATUS_FAILED,
        ))));
        let res = panic_hook::recover_safe(|| s.cancel_applying_snap());
        assert!(res.is_err());
    }

    #[test]
    fn test_try_finish_snapshot() {
        let td = Builder::new().prefix("tikv-store-test").tempdir().unwrap();
        let worker = Worker::new("snap-manager");
        let sched = worker.scheduler();
        let mut s = new_storage(sched, &td);

        // PENDING can be finished.
        let mut snap_state = SnapState::Applying(Arc::new(AtomicUsize::new(JOB_STATUS_PENDING)));
        s.snap_state = RefCell::new(snap_state);
        assert_eq!(s.check_applying_snap(), CheckApplyingSnapStatus::Applying);
        assert_eq!(
            *s.snap_state.borrow(),
            SnapState::Applying(Arc::new(AtomicUsize::new(JOB_STATUS_PENDING)))
        );

        // RUNNING can't be finished.
        snap_state = SnapState::Applying(Arc::new(AtomicUsize::new(JOB_STATUS_RUNNING)));
        s.snap_state = RefCell::new(snap_state);
        assert_eq!(s.check_applying_snap(), CheckApplyingSnapStatus::Applying);
        assert_eq!(
            *s.snap_state.borrow(),
            SnapState::Applying(Arc::new(AtomicUsize::new(JOB_STATUS_RUNNING)))
        );

        snap_state = SnapState::Applying(Arc::new(AtomicUsize::new(JOB_STATUS_CANCELLED)));
        s.snap_state = RefCell::new(snap_state);
        assert_eq!(s.check_applying_snap(), CheckApplyingSnapStatus::Idle);
        assert_eq!(*s.snap_state.borrow(), SnapState::ApplyAborted);
        // ApplyAborted is not applying snapshot.
        assert_eq!(s.check_applying_snap(), CheckApplyingSnapStatus::Idle);
        assert_eq!(*s.snap_state.borrow(), SnapState::ApplyAborted);

        s.snap_state = RefCell::new(SnapState::Applying(Arc::new(AtomicUsize::new(
            JOB_STATUS_FINISHED,
        ))));
        assert_eq!(s.check_applying_snap(), CheckApplyingSnapStatus::Success);
        assert_eq!(*s.snap_state.borrow(), SnapState::Relax);
        // Relax is not applying snapshot.
        assert_eq!(s.check_applying_snap(), CheckApplyingSnapStatus::Idle);
        assert_eq!(*s.snap_state.borrow(), SnapState::Relax);

        s.snap_state = RefCell::new(SnapState::Applying(Arc::new(AtomicUsize::new(
            JOB_STATUS_FAILED,
        ))));
        let res = panic_hook::recover_safe(|| s.check_applying_snap());
        assert!(res.is_err());
    }

    #[test]
    fn test_sync_log() {
        let mut tbl = vec![];

        // Do not sync empty entrise.
        tbl.push((Entry::default(), false));

        // Sync if sync_log is set.
        let mut e = Entry::default();
        e.set_sync_log(true);
        tbl.push((e, true));

        // Sync if context is marked sync.
        let context = ProposalContext::SYNC_LOG.to_vec();
        let mut e = Entry::default();
        e.set_context(context);
        tbl.push((e.clone(), true));

        // Sync if sync_log is set and context is marked sync_log.
        e.set_sync_log(true);
        tbl.push((e, true));

        for (e, sync) in tbl {
            assert_eq!(get_sync_log_from_entry(&e), sync, "{:?}", e);
        }
    }

    #[test]
    fn test_validate_states() {
        let td = Builder::new().prefix("tikv-store-test").tempdir().unwrap();
        let worker = Worker::new("snap-manager");
        let sched = worker.scheduler();
        let kv_db = new_engine(td.path().to_str().unwrap(), None, ALL_CFS, None).unwrap();
        let raft_path = td.path().join(Path::new("raft"));
        let raft_db = new_engine(raft_path.to_str().unwrap(), None, &[CF_DEFAULT], None).unwrap();
        let shared_block_cache = false;
        let engines = KvEngines::new(kv_db, raft_db, shared_block_cache);
        bootstrap_store(&engines, 1, 1).unwrap();

        let region = initial_region(1, 1, 1);
        prepare_bootstrap_cluster(&engines, &region).unwrap();
        let build_storage = || -> Result<PeerStorage<RocksEngine, RocksEngine>> {
            PeerStorage::new(engines.clone(), &region, sched.clone(), 0, "".to_owned())
        };
        let mut s = build_storage().unwrap();
        let mut raft_state = RaftLocalState::default();
        raft_state.set_last_index(RAFT_INIT_LOG_INDEX);
        raft_state.mut_hard_state().set_term(RAFT_INIT_LOG_TERM);
        raft_state.mut_hard_state().set_commit(RAFT_INIT_LOG_INDEX);
        let initial_state = s.initial_state().unwrap();
        assert_eq!(initial_state.hard_state, *raft_state.get_hard_state());

        // last_index < commit_index is invalid.
        let raft_state_key = keys::raft_state_key(1);
        raft_state.set_last_index(11);
        let log_key = keys::raft_log_key(1, 11);
        engines
            .raft
            .put_msg(&log_key, &new_entry(11, RAFT_INIT_LOG_TERM))
            .unwrap();
        raft_state.mut_hard_state().set_commit(12);
        engines.raft.put_msg(&raft_state_key, &raft_state).unwrap();
        assert!(build_storage().is_err());

        let log_key = keys::raft_log_key(1, 20);
        engines
            .raft
            .put_msg(&log_key, &new_entry(20, RAFT_INIT_LOG_TERM))
            .unwrap();
        raft_state.set_last_index(20);
        engines.raft.put_msg(&raft_state_key, &raft_state).unwrap();
        s = build_storage().unwrap();
        let initial_state = s.initial_state().unwrap();
        assert_eq!(initial_state.hard_state, *raft_state.get_hard_state());

        // Missing last log is invalid.
        engines.raft.delete(&log_key).unwrap();
        assert!(build_storage().is_err());
        engines
            .raft
            .put_msg(&log_key, &new_entry(20, RAFT_INIT_LOG_TERM))
            .unwrap();

        // applied_index > commit_index is invalid.
        let mut apply_state = RaftApplyState::default();
        apply_state.set_applied_index(13);
        apply_state.mut_truncated_state().set_index(13);
        apply_state
            .mut_truncated_state()
            .set_term(RAFT_INIT_LOG_TERM);
        let apply_state_key = keys::apply_state_key(1);
        engines
            .kv
            .put_msg_cf(CF_RAFT, &apply_state_key, &apply_state)
            .unwrap();
        assert!(build_storage().is_err());

        // It should not recover if corresponding log doesn't exist.
        apply_state.set_commit_index(14);
        apply_state.set_commit_term(RAFT_INIT_LOG_TERM);
        engines
            .kv
            .put_msg_cf(CF_RAFT, &apply_state_key, &apply_state)
            .unwrap();
        assert!(build_storage().is_err());

        let log_key = keys::raft_log_key(1, 14);
        engines
            .raft
            .put_msg(&log_key, &new_entry(14, RAFT_INIT_LOG_TERM))
            .unwrap();
        raft_state.mut_hard_state().set_commit(14);
        s = build_storage().unwrap();
        let initial_state = s.initial_state().unwrap();
        assert_eq!(initial_state.hard_state, *raft_state.get_hard_state());

        // log term miss match is invalid.
        engines
            .raft
            .put_msg(&log_key, &new_entry(14, RAFT_INIT_LOG_TERM - 1))
            .unwrap();
        assert!(build_storage().is_err());

        // hard state term miss match is invalid.
        engines
            .raft
            .put_msg(&log_key, &new_entry(14, RAFT_INIT_LOG_TERM))
            .unwrap();
        raft_state.mut_hard_state().set_term(RAFT_INIT_LOG_TERM - 1);
        engines.raft.put_msg(&raft_state_key, &raft_state).unwrap();
        assert!(build_storage().is_err());

        // last index < recorded_commit_index is invalid.
        raft_state.mut_hard_state().set_term(RAFT_INIT_LOG_TERM);
        raft_state.set_last_index(13);
        let log_key = keys::raft_log_key(1, 13);
        engines
            .raft
            .put_msg(&log_key, &new_entry(13, RAFT_INIT_LOG_TERM))
            .unwrap();
        engines.raft.put_msg(&raft_state_key, &raft_state).unwrap();
        assert!(build_storage().is_err());

        // last_commit_index > commit_index is invalid.
        raft_state.set_last_index(20);
        raft_state.mut_hard_state().set_commit(12);
        engines.raft.put_msg(&raft_state_key, &raft_state).unwrap();
        apply_state.set_last_commit_index(13);
        engines
            .kv
            .put_msg_cf(CF_RAFT, &apply_state_key, &apply_state)
            .unwrap();
        assert!(build_storage().is_err());
    }
}<|MERGE_RESOLUTION|>--- conflicted
+++ resolved
@@ -1326,7 +1326,6 @@
         } else {
             fail_point!("raft_before_apply_snap");
             let (kv_wb, raft_wb) = ready_ctx.wb_mut();
-<<<<<<< HEAD
             //Yuanguo:
             //   1. clear kv_wb and raft_wb;
             //   2. write "region state" in  kv_wb;
@@ -1344,10 +1343,7 @@
             //           		Applying    //applying a snapshot
             //   3. populate ctx with info contained in snap: last index, term ...
             //Yuanguo: where is the real snap data (rocksdb checkpoint)?
-            self.apply_snapshot(&mut ctx, ready.snapshot(), kv_wb, raft_wb)?;
-=======
             self.apply_snapshot(&mut ctx, ready.snapshot(), kv_wb, raft_wb, &destroy_regions)?;
->>>>>>> 1709de63
             fail_point!("raft_after_apply_snap");
 
             ctx.destroyed_regions = destroy_regions;
@@ -1381,8 +1377,7 @@
         }
 
         // Save raft state if it has changed or peer has applied a snapshot.
-<<<<<<< HEAD
-        if ctx.raft_state != self.raft_state || snapshot_index != 0 {
+        if ctx.raft_state != self.raft_state || snapshot_index > 0 {
             //Yuanguo:
             //  raft state:
             //	    column-family: "default"
@@ -1392,9 +1387,6 @@
             //	    	2B prefix		8B	        1B raft state suffix
             //	    	0x02:region-raft
             //      val: raft state (hard state, term, index ...)
-=======
-        if ctx.raft_state != self.raft_state || snapshot_index > 0 {
->>>>>>> 1709de63
             ctx.save_raft_state_to(ready_ctx.raft_wb_mut())?;
             if snapshot_index > 0 {
                 // in case of restart happen when we just write region state to Applying,
