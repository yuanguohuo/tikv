--- conflicted
+++ resolved
@@ -2850,20 +2850,16 @@
         }
     }
 
-<<<<<<< HEAD
-    fn propose_raft_command(&mut self, mut msg: RaftCmdRequest, cb: Callback<RocksEngine>) {
-        //Yuanguo: in pre_propose_raft_command():
-        //   1. do some check;
-        //   2. handle status commands, which don't need raft group thus can be handled directly, such as:
-        //      get region leader or region details;
-=======
     fn propose_raft_command(
         &mut self,
         mut msg: RaftCmdRequest,
         cb: Callback<RocksSnapshot>,
         txn_extra: TxnExtra,
     ) {
->>>>>>> 1709de63
+        //Yuanguo: in pre_propose_raft_command():
+        //   1. do some check;
+        //   2. handle status commands, which don't need raft group thus can be handled directly, such as:
+        //      get region leader or region details;
         match self.pre_propose_raft_command(&msg) {
             Ok(Some(resp)) => {
                 cb.invoke_with_response(resp);
@@ -2908,15 +2904,11 @@
         let mut resp = RaftCmdResponse::default();
         let term = self.fsm.peer.term();
         bind_term(&mut resp, term);
-<<<<<<< HEAD
         // Yuanguo: although named "propose", this func does not necessarily to propose to raft,
         // e.g. a request can be serviced by Policy::ReadLocal. return value:
         //     true: successfully proposed;
         //     false: not proposed or propose failed;
-        if self.fsm.peer.propose(self.ctx, cb, msg, resp) {
-=======
         if self.fsm.peer.propose(self.ctx, cb, msg, resp, txn_extra) {
->>>>>>> 1709de63
             self.fsm.has_ready = true;
         }
 
