// Copyright 2019 TiKV Project Authors. Licensed under Apache-2.0.

mod backward;
mod delta;
mod forward;
mod txn_entry;

use engine::{CfName, IterOption, CF_DEFAULT, CF_LOCK, CF_WRITE};
use keys::{Key, Value};
use kvproto::kvrpcpb::IsolationLevel;

use self::backward::BackwardScanner;
use self::forward::ForwardScanner;
use crate::storage::mvcc::{default_not_found_error, Result, TimeStamp, TsSet};
use crate::storage::txn::Result as TxnResult;
use crate::storage::{
    CfStatistics, Cursor, CursorBuilder, Iterator, ScanMode, Scanner as StoreScanner, Snapshot,
    Statistics,
};

<<<<<<< HEAD
use self::backward::BackwardScanner;
pub use self::delta::DeltaScanner;
use self::forward::ForwardScanner;
=======
>>>>>>> 475bdb9b
pub use self::txn_entry::Scanner as EntryScanner;

pub struct ScannerBuilder<S: Snapshot>(ScannerConfig<S>);

impl<S: Snapshot> ScannerBuilder<S> {
    /// Initialize a new `ScannerBuilder`
    pub fn new(snapshot: S, ts: TimeStamp, desc: bool) -> Self {
        Self(ScannerConfig::new(snapshot, ts, desc))
    }

    /// Set whether or not read operations should fill the cache.
    ///
    /// Defaults to `true`.
    #[inline]
    pub fn fill_cache(mut self, fill_cache: bool) -> Self {
        self.0.fill_cache = fill_cache;
        self
    }

    /// Set whether values of the user key should be omitted. When `omit_value` is `true`, the
    /// length of returned value will be 0.
    ///
    /// Previously this option is called `key_only`.
    ///
    /// Defaults to `false`.
    #[inline]
    pub fn omit_value(mut self, omit_value: bool) -> Self {
        self.0.omit_value = omit_value;
        self
    }

    /// Set the isolation level.
    ///
    /// Defaults to `IsolationLevel::Si`.
    #[inline]
    pub fn isolation_level(mut self, isolation_level: IsolationLevel) -> Self {
        self.0.isolation_level = isolation_level;
        self
    }

    /// Limit the range to `[lower_bound, upper_bound)` in which the `ForwardScanner` should scan.
    /// `None` means unbounded.
    ///
    /// Default is `(None, None)`.
    #[inline]
    pub fn range(mut self, lower_bound: Option<Key>, upper_bound: Option<Key>) -> Self {
        self.0.lower_bound = lower_bound;
        self.0.upper_bound = upper_bound;
        self
    }

    /// Set locks that the scanner can bypass. Locks with start_ts in the specified set will be
    /// ignored during scanning.
    ///
    /// Default is empty.
    #[inline]
    pub fn bypass_locks(mut self, locks: TsSet) -> Self {
        self.0.bypass_locks = locks;
        self
    }

    /// Build `Scanner` from the current configuration.
    pub fn build(mut self) -> Result<Scanner<S>> {
        let lock_cursor = self.0.create_cf_cursor(CF_LOCK)?;
        let write_cursor = self.0.create_cf_cursor(CF_WRITE)?;
        if self.0.desc {
            Ok(Scanner::Backward(BackwardScanner::new(
                self.0,
                lock_cursor,
                write_cursor,
            )))
        } else {
            Ok(Scanner::Forward(ForwardScanner::new(
                self.0,
                lock_cursor,
                write_cursor,
            )))
        }
    }

    pub fn build_entry_scanner(mut self) -> Result<EntryScanner<S>> {
        let lower_bound = self.0.lower_bound.clone();
        let lock_cursor = self.0.create_cf_cursor(CF_LOCK)?;
        let write_cursor = self.0.create_cf_cursor(CF_WRITE)?;
        // Note: Create a default cf cursor will take key range, so we need to
        //       ensure the default cursor is created after lock and write.
        let default_cursor = self.0.create_cf_cursor(CF_DEFAULT)?;
        Ok(EntryScanner::new(
            self.0,
            lock_cursor,
            write_cursor,
            default_cursor,
            lower_bound,
        )?)
    }

    pub fn build_delta(mut self, begin_ts: u64, err_lock_exist: bool) -> Result<DeltaScanner<S>> {
        let lock_cursor = if self.0.isolation_level == IsolationLevel::Si {
            Some(self.create_cf_cursor(CF_LOCK)?)
        } else {
            None
        };

        let write_cursor = self.create_cf_cursor(CF_WRITE)?;
        Ok(DeltaScanner::new(
            self.0,
            lock_cursor,
            write_cursor,
            begin_ts,
            err_lock_exist,
        ))
    }
}

pub enum Scanner<S: Snapshot> {
    Forward(ForwardScanner<S>),
    Backward(BackwardScanner<S>),
}

impl<S: Snapshot> StoreScanner for Scanner<S> {
    fn next(&mut self) -> TxnResult<Option<(Key, Value)>> {
        match self {
            Scanner::Forward(scanner) => Ok(scanner.read_next()?),
            Scanner::Backward(scanner) => Ok(scanner.read_next()?),
        }
    }
    /// Take out and reset the statistics collected so far.
    fn take_statistics(&mut self) -> Statistics {
        match self {
            Scanner::Forward(scanner) => scanner.take_statistics(),
            Scanner::Backward(scanner) => scanner.take_statistics(),
        }
    }
}

pub struct ScannerConfig<S: Snapshot> {
    snapshot: S,
    fill_cache: bool,
    omit_value: bool,
    isolation_level: IsolationLevel,

    /// `lower_bound` and `upper_bound` is used to create `default_cursor`. `upper_bound`
    /// is used in initial seek(or `lower_bound` in initial backward seek) as well. They will be consumed after `default_cursor` is being
    /// created.
    lower_bound: Option<Key>,
    upper_bound: Option<Key>,

    ts: TimeStamp,
    desc: bool,

    bypass_locks: TsSet,
}

impl<S: Snapshot> ScannerConfig<S> {
    fn new(snapshot: S, ts: TimeStamp, desc: bool) -> Self {
        Self {
            snapshot,
            fill_cache: true,
            omit_value: false,
            isolation_level: IsolationLevel::Si,
            lower_bound: None,
            upper_bound: None,
            ts,
            desc,
            bypass_locks: Default::default(),
        }
    }

    #[inline]
    fn scan_mode(&self) -> ScanMode {
        if self.desc {
            ScanMode::Backward
        } else {
            ScanMode::Forward
        }
    }

    /// Create the cursor.
    #[inline]
    fn create_cf_cursor(&mut self, cf: CfName) -> Result<Cursor<S::Iter>> {
        let (lower, upper) = if cf == CF_DEFAULT {
            (self.lower_bound.take(), self.upper_bound.take())
        } else {
            (self.lower_bound.clone(), self.upper_bound.clone())
        };
        let cursor = CursorBuilder::new(&self.snapshot, cf)
            .range(lower, upper)
            .fill_cache(self.fill_cache)
            .scan_mode(self.scan_mode())
            .build()?;
        Ok(cursor)
    }
}

/// Reads user key's value in default CF according to the given write CF value
/// (`write`).
///
/// Internally, there will be a `near_seek` operation.
///
/// Notice that the value may be already carried in the `write` (short value). In this
/// case, you should not call this function.
///
/// # Panics
///
/// Panics if there is a short value carried in the given `write`.
///
/// Panics if key in default CF does not exist. This means there is a data corruption.
fn near_load_data_by_write<I>(
    default_cursor: &mut Cursor<I>, // TODO: make it `ForwardCursor`.
    user_key: &Key,
    write_start_ts: TimeStamp,
    statistics: &mut Statistics,
) -> Result<Value>
where
    I: Iterator,
{
    let seek_key = user_key.clone().append_ts(write_start_ts);
    default_cursor.near_seek(&seek_key, &mut statistics.data)?;
    if !default_cursor.valid()?
        || default_cursor.key(&mut statistics.data) != seek_key.as_encoded().as_slice()
    {
        return Err(default_not_found_error(
            user_key.to_raw()?,
            "near_load_data_by_write",
        ));
    }
    statistics.data.processed += 1;
    Ok(default_cursor.value(&mut statistics.data).to_vec())
}

/// Similar to `near_load_data_by_write`, but accepts a `BackwardCursor` and use
/// `near_seek_for_prev` internally.
fn near_reverse_load_data_by_write<I>(
    default_cursor: &mut Cursor<I>, // TODO: make it `BackwardCursor`.
    user_key: &Key,
    write_start_ts: TimeStamp,
    statistics: &mut Statistics,
) -> Result<Value>
where
    I: Iterator,
{
    let seek_key = user_key.clone().append_ts(write_start_ts);
    default_cursor.near_seek_for_prev(&seek_key, &mut statistics.data)?;
    if !default_cursor.valid()?
        || default_cursor.key(&mut statistics.data) != seek_key.as_encoded().as_slice()
    {
        return Err(default_not_found_error(
            user_key.to_raw()?,
            "near_reverse_load_data_by_write",
        ));
    }
    statistics.data.processed += 1;
    Ok(default_cursor.value(&mut statistics.data).to_vec())
}

pub fn has_data_in_range<S: Snapshot>(
    snapshot: S,
    cf: CfName,
    left: &Key,
    right: &Key,
    statistic: &mut CfStatistics,
) -> Result<bool> {
    let iter_opt = IterOption::new(None, None, true);
    let mut iter = snapshot.iter_cf(cf, iter_opt, ScanMode::Forward)?;
    if iter.seek(left, statistic)? {
        if iter.key(statistic) < right.as_encoded().as_slice() {
            return Ok(true);
        }
    }
    Ok(false)
}

#[cfg(test)]
mod tests {
    use super::*;
    use crate::storage::kv::Engine;
    use crate::storage::mvcc::tests::*;
    use crate::storage::mvcc::{Error as MvccError, ErrorInner as MvccErrorInner};
    use crate::storage::txn::{Error as TxnError, ErrorInner as TxnErrorInner};
    use crate::storage::RocksEngine;
    use crate::storage::TestEngineBuilder;
    use kvproto::kvrpcpb::Context;

    // Collect data from the scanner and assert it equals to `expected`, which is a collection of
    // (raw_key, value).
    // `None` value in `expected` means the key is locked.
    fn check_scan_result<S: Snapshot>(
        mut scanner: Scanner<S>,
        expected: &[(Vec<u8>, Option<Vec<u8>>)],
    ) {
        let mut scan_result = Vec::new();
        loop {
            match scanner.next() {
                Ok(None) => break,
                Ok(Some((key, value))) => scan_result.push((key.to_raw().unwrap(), Some(value))),
                Err(TxnError(box TxnErrorInner::Mvcc(MvccError(
                    box MvccErrorInner::KeyIsLocked(mut info),
                )))) => scan_result.push((info.take_key(), None)),
                e => panic!("got error while scanning: {:?}", e),
            }
        }

        assert_eq!(scan_result, expected);
    }

    fn test_scan_with_lock_and_write_impl(desc: bool) {
        const SCAN_TS: TimeStamp = TimeStamp::new(10);
        const PREV_TS: TimeStamp = TimeStamp::new(4);
        const POST_TS: TimeStamp = TimeStamp::new(5);

        let new_engine = || TestEngineBuilder::new().build().unwrap();
        let add_write_at_ts = |commit_ts, engine, key, value| {
            must_prewrite_put(engine, key, value, key, commit_ts);
            must_commit(engine, key, commit_ts, commit_ts);
        };

        let add_lock_at_ts = |lock_ts, engine, key| {
            must_prewrite_put(engine, key, b"lock", key, lock_ts);
            must_locked(engine, key, lock_ts);
        };

        let test_scanner_result =
            move |engine: &RocksEngine, expected_result: Vec<(Vec<u8>, Option<Vec<u8>>)>| {
                let snapshot = engine.snapshot(&Context::default()).unwrap();

                let scanner = ScannerBuilder::new(snapshot.clone(), SCAN_TS, desc)
                    .build()
                    .unwrap();
                check_scan_result(scanner, &expected_result);
            };

        let desc_map = move |result: Vec<(Vec<u8>, Option<Vec<u8>>)>| {
            if desc {
                result.into_iter().rev().collect()
            } else {
                result
            }
        };

        // Lock after write
        let engine = new_engine();

        add_write_at_ts(POST_TS, &engine, b"a", b"a_value");
        add_lock_at_ts(PREV_TS, &engine, b"b");

        let expected_result = desc_map(vec![
            (b"a".to_vec(), Some(b"a_value".to_vec())),
            (b"b".to_vec(), None),
        ]);

        test_scanner_result(&engine, expected_result);

        // Lock before write for same key
        let engine = new_engine();
        add_write_at_ts(PREV_TS, &engine, b"a", b"a_value");
        add_lock_at_ts(POST_TS, &engine, b"a");

        let expected_result = vec![(b"a".to_vec(), None)];

        test_scanner_result(&engine, expected_result);

        // Lock before write in different keys
        let engine = new_engine();
        add_lock_at_ts(POST_TS, &engine, b"a");
        add_write_at_ts(PREV_TS, &engine, b"b", b"b_value");

        let expected_result = desc_map(vec![
            (b"a".to_vec(), None),
            (b"b".to_vec(), Some(b"b_value".to_vec())),
        ]);
        test_scanner_result(&engine, expected_result);

        // Only a lock here
        let engine = new_engine();
        add_lock_at_ts(PREV_TS, &engine, b"a");

        let expected_result = desc_map(vec![(b"a".to_vec(), None)]);

        test_scanner_result(&engine, expected_result);

        // Write Only
        let engine = new_engine();
        add_write_at_ts(PREV_TS, &engine, b"a", b"a_value");

        let expected_result = desc_map(vec![(b"a".to_vec(), Some(b"a_value".to_vec()))]);
        test_scanner_result(&engine, expected_result);
    }

    fn test_scan_with_lock_impl(desc: bool) {
        let engine = TestEngineBuilder::new().build().unwrap();

        for i in 0..5 {
            must_prewrite_put(&engine, &[i], &[b'v', i], &[i], 1);
            must_commit(&engine, &[i], 1, 2);
            must_prewrite_put(&engine, &[i], &[b'v', i], &[i], 10);
            must_commit(&engine, &[i], 10, 100);
        }

        must_acquire_pessimistic_lock(&engine, &[1], &[1], 20, 110);
        must_acquire_pessimistic_lock(&engine, &[2], &[2], 50, 110);
        must_acquire_pessimistic_lock(&engine, &[3], &[3], 105, 110);
        must_prewrite_put(&engine, &[4], b"a", &[4], 105);

        let snapshot = engine.snapshot(&Context::default()).unwrap();

        let mut expected_result = vec![
            (vec![0], Some(vec![b'v', 0])),
            (vec![1], Some(vec![b'v', 1])),
            (vec![2], Some(vec![b'v', 2])),
            (vec![3], Some(vec![b'v', 3])),
            (vec![4], Some(vec![b'v', 4])),
        ];

        if desc {
            expected_result = expected_result.into_iter().rev().collect();
        }

        let scanner = ScannerBuilder::new(snapshot.clone(), 30.into(), desc)
            .build()
            .unwrap();
        check_scan_result(scanner, &expected_result);

        let scanner = ScannerBuilder::new(snapshot.clone(), 70.into(), desc)
            .build()
            .unwrap();
        check_scan_result(scanner, &expected_result);

        let scanner = ScannerBuilder::new(snapshot.clone(), 103.into(), desc)
            .build()
            .unwrap();
        check_scan_result(scanner, &expected_result);

        // The value of key 4 is locked at 105 so that it can't be read at 106
        if desc {
            expected_result[0].1 = None;
        } else {
            expected_result[4].1 = None;
        }
        let scanner = ScannerBuilder::new(snapshot, 106.into(), desc)
            .build()
            .unwrap();
        check_scan_result(scanner, &expected_result);
    }

    #[test]
    fn test_scan_with_lock_and_write() {
        test_scan_with_lock_and_write_impl(true);
        test_scan_with_lock_and_write_impl(false);
    }

    #[test]
    fn test_scan_with_lock() {
        test_scan_with_lock_impl(false);
        test_scan_with_lock_impl(true);
    }

    fn test_scan_bypass_locks_impl(desc: bool) {
        let engine = TestEngineBuilder::new().build().unwrap();

        for i in 0..5 {
            must_prewrite_put(&engine, &[i], &[b'v', i], &[i], 10);
            must_commit(&engine, &[i], 10, 20);
        }

        // Locks are: 30, 40, 50, 60, 70
        for i in 0..5 {
            must_prewrite_put(&engine, &[i], &[b'v', i], &[i], 30 + u64::from(i) * 10);
        }

        let bypass_locks = TsSet::from_u64s(vec![30, 41, 50]);

        // Scan at ts 65 will meet locks at 40 and 60.
        let mut expected_result = vec![
            (vec![0], Some(vec![b'v', 0])),
            (vec![1], None),
            (vec![2], Some(vec![b'v', 2])),
            (vec![3], None),
            (vec![4], Some(vec![b'v', 4])),
        ];

        if desc {
            expected_result = expected_result.into_iter().rev().collect();
        }

        let snapshot = engine.snapshot(&Context::default()).unwrap();
        let scanner = ScannerBuilder::new(snapshot.clone(), 65.into(), desc)
            .bypass_locks(bypass_locks)
            .build()
            .unwrap();
        check_scan_result(scanner, &expected_result);
    }

    #[test]
    fn test_scan_bypass_locks() {
        test_scan_bypass_locks_impl(false);
        test_scan_bypass_locks_impl(true);
    }
}<|MERGE_RESOLUTION|>--- conflicted
+++ resolved
@@ -18,12 +18,7 @@
     Statistics,
 };
 
-<<<<<<< HEAD
-use self::backward::BackwardScanner;
 pub use self::delta::DeltaScanner;
-use self::forward::ForwardScanner;
-=======
->>>>>>> 475bdb9b
 pub use self::txn_entry::Scanner as EntryScanner;
 
 pub struct ScannerBuilder<S: Snapshot>(ScannerConfig<S>);
